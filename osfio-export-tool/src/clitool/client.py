--- conflicted
+++ resolved
@@ -44,17 +44,14 @@
             'tests', 'stubs', 'files', 'tf2-second-folders.json'),
         'tf2_files': os.path.join(
             'tests', 'stubs', 'files', 'tf2files.json'),
-<<<<<<< HEAD
+        'tf2-second_files': os.path.join(
+            'tests', 'stubs', 'files', 'tf2-second-files.json'),
+        'tf2-second-2_files': os.path.join(
+            'tests', 'stubs', 'files', 'tf2-second-files-2.json'),
         'license': os.path.join(
             'tests', 'stubs', 'licensestub.json'),
         'subjects': os.path.join(
             'tests', 'stubs', 'subjectsstub.json'),
-=======
-        'tf2-second_files': os.path.join(
-            'tests', 'stubs', 'files', 'tf2-second-files.json'),
-        'tf2-second-2_files': os.path.join(
-            'tests', 'stubs', 'files', 'tf2-second-files-2.json'),
->>>>>>> 499b857b
     }
 
     def __init__(self, field):
@@ -110,10 +107,7 @@
             query_string += f'&page[size]={per_page}'
         url = f'{url}?{query_string}'
     
-<<<<<<< HEAD
     API_VERSION = '2.20'
-=======
->>>>>>> 499b857b
     request = webhelper.Request(url, method=method)
     request.add_header('Authorization', f'Bearer {pat}')
     # Pin API version so that responses have correct format
@@ -127,19 +121,6 @@
     
     Parameters
     ----------
-<<<<<<< HEAD
-    curr_link: str
-        URL/name of API method/resource/query.
-    pat: str
-        Personal Access Token to authorise a user with.
-    dryrun: bool
-        If enabled, use JSON stubs to create mock responses.
-
-    Returns
-    ----------
-        result: list
-            A list of file paths for the project."""
-=======
     curr_link: string
         Link/string to use to get files and folders.
     pat: string
@@ -151,7 +132,6 @@
     ----------
         filenames: list[str]
             List of file paths found in the project."""
->>>>>>> 499b857b
 
     FILE_FILTER = {
         'kind': 'file'
