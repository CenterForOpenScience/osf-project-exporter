--- conflicted
+++ resolved
@@ -135,15 +135,6 @@
             query_string += f'&page[size]={per_page}'
         url = f'{url}?{query_string}'
 
-<<<<<<< HEAD
-    API_VERSION = '2.20'
-    request = webhelper.Request(url, method=method)
-    request.add_header('Authorization', f'Bearer {pat}')
-    # Pin API version so that responses have correct format
-    request.add_header(
-        'Accept', f'application/vnd.api+json;version={API_VERSION}'
-    )
-=======
     request = webhelper.Request(url, method=method)
     request.add_header('Authorization', f'Bearer {pat}')
 
@@ -154,7 +145,6 @@
             'Accept',
             f'application/vnd.api+json;version={API_VERSION}'
         )
->>>>>>> d4c84201
     result = webhelper.urlopen(request)
     return result
 
@@ -238,9 +228,6 @@
     return filenames
 
 
-<<<<<<< HEAD
-def get_project_data(pat, dryrun, project_url=''):
-=======
 def explore_wikis(link, pat, dryrun=True):
     """Get wiki contents for a particular project.
 
@@ -293,8 +280,7 @@
     return wiki_content
 
 
-def get_project_data(pat, dryrun):
->>>>>>> d4c84201
+def get_project_data(pat, dryrun, project_url=''):
     """Pull and list projects for a user from the OSF.
 
     Parameters
@@ -325,32 +311,23 @@
             return []
 
     if not dryrun:
-<<<<<<< HEAD
         if project_id:
             result = call_api(
-                f'{API_HOST}/nodes/{project_id}/', 'GET', pat
+                f'{API_HOST}/nodes/{project_id}/', pat
             )
             # Put data into same format as if multiple nodes found
             nodes = {'data': [json.loads(result.read())['data']]}
         else:
             result = call_api(
-                f'{API_HOST}/users/me/nodes/', 'GET', pat
+                f'{API_HOST}/users/me/nodes/', pat
             )
             nodes = json.loads(result.read())
     else:
         if project_id:
             # Put data into same format as if multiple nodes found
-            nodes = {'data': [MockAPIResponse(project_id).read()['data']]}
-        else:
-            nodes = MockAPIResponse('nodes').read()
-=======
-        result = call_api(
-            f'{API_HOST}/users/me/nodes/', pat
-        )
-        nodes = json.loads(result.read())
-    else:
-        nodes = MockAPIResponse.read('nodes')
->>>>>>> d4c84201
+            nodes = {'data': [MockAPIResponse.read(project_id)['data']]}
+        else:
+            nodes = MockAPIResponse.read('nodes')
 
     projects = []
     for project in nodes['data']:
