import json
import os
import datetime
import urllib.request as webhelper

import click
from fpdf import FPDF
from fpdf.fonts import FontFace
from mistletoe import markdown

API_HOST = os.getenv('API_HOST', 'https://api.test.osf.io/v2')

# Global styles for PDF
BLUE = (173, 216, 230)
HEADINGS_STYLE = FontFace(emphasis="BOLD", fill_color=BLUE)


class MockAPIResponse:
    """Simulate OSF API response for testing purposes."""

    JSON_FILES = {
        'nodes': os.path.join(
            'tests', 'stubs', 'nodestubs.json'),
        'x': os.path.join(
            'tests', 'stubs', 'singlenode.json'),
        'affiliated_institutions': os.path.join(
            'tests', 'stubs', 'institutionstubs.json'),
        'contributors': os.path.join(
            'tests', 'stubs', 'contributorstubs.json'),
        'identifiers': os.path.join(
            'tests', 'stubs', 'doistubs.json'),
        'custom_metadata': os.path.join(
            'tests', 'stubs', 'custommetadatastub.json'),
        'root_folder': os.path.join(
            'tests', 'stubs', 'files', 'rootfolders.json'),
        'root_files': os.path.join(
            'tests', 'stubs', 'files', 'rootfiles.json'),
        'tf1_folder': os.path.join(
            'tests', 'stubs', 'files', 'tf1folders.json'),
        'tf1-2_folder': os.path.join(
            'tests', 'stubs', 'files', 'tf1folders-2.json'),
        'tf1-2_files': os.path.join(
            'tests', 'stubs', 'files', 'tf2-second-folders.json'),
        'tf1_files': os.path.join(
            'tests', 'stubs', 'files', 'tf1files.json'),
        'tf2_folder': os.path.join(
            'tests', 'stubs', 'files', 'tf2folders.json'),
        'tf2-second_folder': os.path.join(
            'tests', 'stubs', 'files', 'tf2-second-folders.json'),
        'tf2_files': os.path.join(
            'tests', 'stubs', 'files', 'tf2files.json'),
        'tf2-second_files': os.path.join(
            'tests', 'stubs', 'files', 'tf2-second-files.json'),
        'tf2-second-2_files': os.path.join(
            'tests', 'stubs', 'files', 'tf2-second-files-2.json'),
        'license': os.path.join(
            'tests', 'stubs', 'licensestub.json'),
        'subjects': os.path.join(
            'tests', 'stubs', 'subjectsstub.json'),
        'wikis': os.path.join(
            'tests', 'stubs', 'wikis', 'wikistubs.json'),
        'wikis2': os.path.join(
            'tests', 'stubs', 'wikis', 'wikis2stubs.json')
    }

    MARKDOWN_FILES = {
        'helloworld': os.path.join(
            'tests', 'stubs', 'wikis', 'helloworld.md'),
        'home': os.path.join(
            'tests', 'stubs', 'wikis', 'home.md'),
        'anotherone': os.path.join(
            'tests', 'stubs', 'wikis', 'anotherone.md'),
    }

    @staticmethod
    def read(field):
        """Get mock response for a field.

        Parameters
        -----------
            field: str
                ID associated to a JSON or Markdown mock file.
                Available fields to mock are listed in class-level
                JSON_FILES and MARKDOWN_FILES attributes.

        Returns
        ------------
            Parsed JSON dictionary or Markdown."""

        if field in MockAPIResponse.JSON_FILES.keys():
            with open(MockAPIResponse.JSON_FILES[field], 'r') as file:
                return json.load(file)
        elif field in MockAPIResponse.MARKDOWN_FILES.keys():
            with open(MockAPIResponse.MARKDOWN_FILES[field], 'r') as file:
                return file.read()
        else:
            return {}


# Reduce response size by applying filters on fields
URL_FILTERS = {
    'identifiers': {
        'category': 'doi'
    }
}


def call_api(url, pat, method='GET', per_page=None, filters={}, is_json=True):
    """Call OSF v2 API methods.

    Parameters
    ----------
    url: str
        URL to API method/resource/query.
    method: str
        HTTP method for the request.
    pat: str
        Personal Access Token to authorise a user with.
    per_page: int
        Number of items to include in a JSON page for API responses.
        The maximum is 100.
    filters: dict
        Dictionary of query parameters to filter results with.

        Example Input: {'category': 'project', 'title': 'ttt'}
        Example Query String: ?filter[category]=project&filter[title]=ttt
    is_json: bool
        If true, set API version to get correct API responses.

    Returns
    ----------
        result: HTTPResponse
            Response to the request from the API.
    """
    if (filters or per_page) and method == 'GET':
        query_string = '&'.join([f'filter[{key}]={value}'
                                 for key, value in filters.items()
                                 if not isinstance(value, dict)])
        if per_page:
            query_string += f'&page[size]={per_page}'
        url = f'{url}?{query_string}'

    request = webhelper.Request(url, method=method)
    request.add_header('Authorization', f'Bearer {pat}')

    # Pin API version so that JSON has correct format
    API_VERSION = '2.20'
    if is_json:
        request.add_header(
            'Accept',
            f'application/vnd.api+json;version={API_VERSION}'
        )
    result = webhelper.urlopen(request)
    return result


def explore_file_tree(curr_link, pat, dryrun=True):
    """Explore and get names of files stored in OSF.

    Parameters
    ----------
    curr_link: string
        URL/name to use to get real/mock files and folders.
    pat: string
        Personal Access Token to authorise a user.
    dryrun: bool
        Flag to indicate whether to use mock JSON files or real API calls.

    Returns
    ----------
        filenames: list[str]
            List of file paths found in the project."""

    FILE_FILTER = {
        'kind': 'file'
    }
    FOLDER_FILTER = {
        'kind': 'folder'
    }
    per_page = 100

    filenames = []

    is_last_page_folders = False
    while not is_last_page_folders:
        # Use Mock JSON if unit/integration testing
        if dryrun:
            folders = MockAPIResponse.read(f"{curr_link}_folder")
        else:
            folders = json.loads(
                call_api(
                    curr_link, pat,
                    per_page=per_page, filters=FOLDER_FILTER
                ).read()
            )

        # Find deepest subfolders first to avoid missing files
        try:
            for folder in folders['data']:
                links = folder['relationships']['files']['links']
                link = links['related']['href']
                filenames += explore_file_tree(link, pat, dryrun=dryrun)
        except KeyError:
            pass

        # Now find files in current folder
        is_last_page_files = False
        while not is_last_page_files:
            if dryrun:
                files = MockAPIResponse.read(f"{curr_link}_files")
            else:
                files = json.loads(
                    call_api(
                        curr_link, pat,
                        per_page=per_page, filters=FILE_FILTER
                    ).read()
                )
            try:
                for file in files['data']:
                    filenames.append(file['attributes']['materialized_path'])
            except KeyError:
                pass
            # Need to go to next page of files if response paginated
            curr_link = files['links']['next']
            if curr_link is None:
                is_last_page_files = True

        # Need to go to next page of folders if response paginated
        curr_link = folders['links']['next']
        if curr_link is None:
            is_last_page_folders = True

    return filenames


def explore_wikis(link, pat, dryrun=True):
    """Get wiki contents for a particular project.

    Parameters:
    -------------
    link: str
        URL to project wikis or name of wikis field to access mock JSON.
    pat: str
        Personal Access Token to authenticate a user with.
    dryrun: bool
        Flag to indicate whether to use mock JSON files or real API calls.

    Returns
    ---------------
    wikis: List of JSON representing wikis for a project."""

    wiki_content = {}
    is_last_page = False
    if dryrun:
        wikis = MockAPIResponse.read('wikis')
    else:
        wikis = json.loads(
            call_api(link, pat).read()
        )

    while not is_last_page:
        for wiki in wikis['data']:
            if dryrun:
                content = MockAPIResponse.read(wiki['attributes']['name'])
            else:
                # Decode Markdown content to allow parsing later on
                content = call_api(
                    wiki['links']['download'], pat=pat, is_json=False
                ).read().decode('utf-8')
            wiki_content[wiki['attributes']['name']] = content

        # Go to next page of wikis if pagination applied
        # so that we don't miss wikis
        link = wikis['links']['next']
        if not link:
            is_last_page = True
        else:
            if dryrun:
                wikis = MockAPIResponse.read(link)
            else:
                wikis = json.loads(
                    call_api(link, pat).read()
                )

    return wiki_content


<<<<<<< HEAD
def get_project_data(pat, dryrun=True):
=======
def get_project_data(pat, dryrun, project_url=''):
>>>>>>> 65e302eb
    """Pull and list projects for a user from the OSF.

    Parameters
    ----------
    pat: str
        Personal Access Token to authorise a user with.
    dryrun: bool
        If True, use test data from JSON stubs to mock API calls.
    project_url: str
        Optional URL to a specific OSF project, of form <URL>.io/<project_id>/

    Returns
    ----------
        projects: list[dict]
            List of dictionaries representing projects.
    """

    # Don't get other projects if user gives valid/invalid URL to save time
    project_id = None
    if project_url != '':
        try:
            project_id = project_url.split(".io/")[1].strip("/")
            if '/' in project_id:
                # Need extra processing for API links
                project_id = project_id.split('/')[-1]
        except Exception:
            click.echo("Project URL is invalid! PLease try another")
            return []

    if not dryrun:
        if project_id:
            result = call_api(
                f'{API_HOST}/nodes/{project_id}/', pat
            )
            # Put data into same format as if multiple nodes found
            nodes = {'data': [json.loads(result.read())['data']]}
        else:
            result = call_api(
                f'{API_HOST}/users/me/nodes/', pat
            )
            nodes = json.loads(result.read())
    else:
        if project_id:
            # Put data into same format as if multiple nodes found
            nodes = {'data': [MockAPIResponse.read(project_id)['data']]}
        else:
            nodes = MockAPIResponse.read('nodes')

    projects = []
    for project in nodes['data']:
        if project['attributes']['category'] != 'project':
            continue
        project_data = {
            'metadata': {
                'title': project['attributes']['title'],
                'id': project['id'],
                'description': project['attributes']['description'],
                'date_created': datetime.datetime.fromisoformat(
                    project['attributes']['date_created']),
                'date_modified': datetime.datetime.fromisoformat(
                    project['attributes']['date_modified']),
                'tags': ', '.join(project['attributes']['tags'])
                if project['attributes']['tags'] else 'NA',
                'resource_type': 'NA',
                'resource_lang': 'NA',
                'funders': []
            },
            'files': [],
            'wikis': {}
        }

        # Resource type/lang/funding info share specific endpoint
        # that isn't linked to in user nodes' responses
        if dryrun:
            metadata = MockAPIResponse.read('custom_metadata')
        else:
            metadata = json.loads(call_api(
                f"{API_HOST}/custom_item_metadata_records/{project['id']}/",
                pat
            ).read())
        metadata = metadata['data']['attributes']
        project_data['metadata']['resource_type'] = metadata['resource_type_general']
        project_data['metadata']['resource_lang'] = metadata['language']
        for funder in metadata['funders']:
            project_data['metadata']['funders'].append(funder)

        relations = project['relationships']

        # Get list of files in project
        if dryrun:
            files = explore_file_tree('root', pat, dryrun=True)
            for f in files:
                project_data['files'].append((f, None, None))
        else:
            # Get files hosted on OSF storage
            link = relations['files']['links']['related']['href']
            link += 'osfstorage/'
            project_data['files'] = ', '.join(
                explore_file_tree(link, pat, dryrun=False)
            )

        # These attributes need link traversal to get their data
        # Most should be part of the project metadata
        METADATA_RELATIONS = [
            'affiliated_institutions',
            'identifiers',
            'license',
            'subjects',
        ]
        RELATION_KEYS = METADATA_RELATIONS + ['contributors']
        for key in RELATION_KEYS:
            if not dryrun:
                # Check relationship exists and can get link to linked data
                # Otherwise just pass a placeholder dict
                try:
                    link = relations[key]['links']['related']['href']
                    json_data = json.loads(
                        call_api(
                            link, pat,
                            filters=URL_FILTERS.get(key, {})
                        ).read()
                    )
                except KeyError:
                    if key == 'subjects':
                        raise KeyError()  # Subjects should have a href link
                    json_data = {'data': None}
            else:
                json_data = MockAPIResponse.read(key)

            values = []
            if isinstance(json_data['data'], list):
                for item in json_data['data']:
                    # Required data can either be embedded or in attributes
                    if 'embeds' in item and key != "subjects":
                        if 'users' in item['embeds']:
                            values.append(
                                item['embeds']['users']['data']
                                ['attributes']['full_name']
                            )
                        else:
                            values.append(item['embeds']['attributes']['name'])
                    else:
                        if key == 'identifiers':
                            values.append(item['attributes']['value'])
                        elif key == 'subjects':
                            values.append(item['attributes']['text'])
                        else:
                            values.append(item['attributes']['name'])

            if isinstance(json_data['data'], dict):  # e.g. license field
                values.append(json_data['data']['attributes']['name'])

            if isinstance(values, list):
                if key != 'contributors':
                    values = ', '.join(values)
                else:
                    contributors = []
                    for c in values:
                        contributors.append((c, False, 'N/A'))
                    values = contributors
            
            if key in METADATA_RELATIONS:
                project_data['metadata'][key] = values
            else:
                project_data[key] = values

        project_data['wikis'] = explore_wikis(
            f'{API_HOST}/nodes/{project['id']}/wikis/',
            pat=pat, dryrun=dryrun
        )

        projects.append(project_data)

    return projects


def write_pdfs(projects, folder=''):
    """Make PDF for each project.
    
    Parameters
    ------------
        projects: dict[str, str|tuple]
            Projects found to export into the PDF.
        folder: str
            The path to the folder to output the project PDFs in.
            Default is the current working directory.
    
    Returns
    ------------
        pdfs: list
            List of created PDF files.
    """

    def write_list_section(key, fielddict):
        """Handle writing fields based on their type to PDF.
        Possible types are lists or strings."""

        # Set nicer display names for certain PDF fields
        pdf_display_names = {
            'identifiers': 'DOI',
            'funders': 'Support/Funding Information'
        }
        if key in pdf_display_names:
                field_name = pdf_display_names[key]
        else:
            field_name = key.replace('_', ' ').title()
        if isinstance(fielddict[key], list):
            pdf.write(0, '\n')
            pdf.set_font('Times', size=14)
            pdf.multi_cell(
                0, h=0,
                text=f'**{field_name}**\n\n',
                align='L', markdown=True
            )
            pdf.set_font('Times', size=12)
            for item in fielddict[key]:
                for subkey in item.keys():
                    if subkey in pdf_display_names:
                        field_name = pdf_display_names[subkey]
                    else:
                        field_name = subkey.replace('_', ' ').title()
                    
                    pdf.multi_cell(
                        0, h=0,
                        text=f'**{field_name}:** {item[subkey]}\n\n',
                        align='L', markdown=True
                    )
                pdf.write(0, '\n')
        else:
            pdf.multi_cell(
                0,
                h=0,
                text=f'**{field_name}:** {fielddict[key]}\n\n',
                align='L',
                markdown=True
            )

    pdfs = []
    for project in projects:
        pdf = FPDF()
        pdf.add_page()
        pdf.set_line_width(0.05)
        pdf.set_left_margin(10)
        pdf.set_right_margin(10)
        pdf.set_font('Times', size=12)
        wikis = project.pop('wikis')

        # Write header section
        title = project['metadata']['title']
        pdf.set_font('Times', size=18, style='B')
        pdf.multi_cell(0, h=0, text=f'{title}\n', align='L')
        pdf.set_font('Times', size=12)
        if 'url' in project['metadata'].keys():
            pdf.multi_cell(
                0, h=0,
                text=f'Project URL: {project['metadata']['url']}\n',
                align='L'
            )
        pdf.ln()

        # Write title for metadata section, then actual fields
        pdf.set_font('Times', size=16, style='B')
        pdf.multi_cell(0, h=0, text=f'1. Project Metadata\n', align='L')
        pdf.set_font('Times', size=12)
        for key in project['metadata']:
            write_list_section(key, project['metadata'])
        pdf.write(0, '\n')
        pdf.write(0, '\n')
        
        # Write Contributors in table
        pdf.set_font('Times', size=16, style='B')
        pdf.multi_cell(0, h=0, text=f'2. Contributors\n', align='L')
        pdf.set_font('Times', size=12)
        with pdf.table(headings_style=HEADINGS_STYLE, col_widths=(1, 0.5, 1)) as table:
            row = table.row()
            row.cell('Name')
            row.cell('Bibliographic?')
            row.cell('Email (if available)')
            for data_row in project['contributors']:
                row = table.row()
                for datum in data_row:
                    if datum == True:
                        datum = 'Yes'
                    if datum == False:
                        datum = 'N/A'
                    row.cell(datum)
        pdf.write(0, '\n')
        pdf.write(0, '\n')
        
        # List files stored in storage providers
        # For now only OSF Storage is involved
        pdf.set_font('Times', size=16, style='B')
        pdf.multi_cell(0, h=0, text=f'3. Files in Main Project\n', align='L')
        pdf.write(0, '\n')
        pdf.set_font('Times', size=14, style='B')
        pdf.multi_cell(0, h=0, text=f'OSF Storage\n', align='L')
        pdf.set_font('Times', size=12)
        with pdf.table(headings_style=HEADINGS_STYLE, col_widths=(1,0.5,1)) as table:
            row = table.row()
            row.cell('File Name')
            row.cell('Size (MB)')
            row.cell('Download Link')
            for data_row in project['files']:
                row = table.row()
                for datum in data_row:
                    if datum == True:
                        datum = 'Yes'
                    if datum == False or datum is None:
                        datum = 'N/A'
                    row.cell(datum)

        # Write wikis separately to more easily handle Markdown parsing
        pdf.ln()
        pdf.set_font('Times', size=18, style='B')
        pdf.multi_cell(0, h=0, text='4. Wiki\n', align='L')
        pdf.ln()
        for i, wiki in enumerate(wikis.keys()):
            pdf.set_font('Times', size=16, style='B')
            pdf.multi_cell(0, h=0, text=f'{wiki}\n')
            pdf.set_font('Times', size=12)
            html = markdown(wikis[wiki])
            pdf.write_html(html)
            if i < len(wikis.keys())-1:
                pdf.add_page()
        
        filename = f'{title}_export.pdf'
        pdf.output(os.path.join(folder, filename))
        pdfs.append(pdf)
    
    return pdfs


@click.command()
@click.option('--pat', type=str, default='',
              prompt=True, hide_input=True,
              help='Personal Access Token to authorise OSF account access.')
@click.option('--dryrun', is_flag=True, default=False,
              help='If enabled, use mock responses in place of the API.')
@click.option('--folder', type=str, default='',
              help='Name of the PDF file to export to.')
<<<<<<< HEAD
def pull_projects(pat, dryrun, folder):
    """Pull and export OSF projects to a PDF file."""
=======
@click.option('--url', type=str, default='',
              help="""A link to one project you want to export.

              For example: https://osf.io/dry9j/

              Leave blank to export all projects you have access to.""")
def pull_projects(pat, dryrun, filename, url=''):
    """Pull and export OSF projects to a PDF file.
    You can export all projects you have access to, or one specific one
    with the --url option."""
>>>>>>> 65e302eb

    projects = get_project_data(pat, dryrun, project_url=url)
    click.echo(f'Found {len(projects)} projects.')
    click.echo('Generating PDF...')
    pdf = write_pdfs(projects, folder)


@click.command()
@click.option('--pat', type=str, default='',
              prompt=True, hide_input=True,
              help='Personal Access Token to authorise OSF account access.')
def get_user_details(pat):
    """Get details for a specific OSF user."""

    request = webhelper.Request(f'{API_HOST}/', method='GET')
    request.add_header('Authorization', f'Bearer {pat}')
    result = webhelper.urlopen(request)
    click.echo(result.read())
    click.echo(result.status)


# Group will be used as entry point for CLI
@click.group()
def cli():
    pass


cli.add_command(pull_projects)
cli.add_command(get_user_details)<|MERGE_RESOLUTION|>--- conflicted
+++ resolved
@@ -285,11 +285,7 @@
     return wiki_content
 
 
-<<<<<<< HEAD
-def get_project_data(pat, dryrun=True):
-=======
 def get_project_data(pat, dryrun, project_url=''):
->>>>>>> 65e302eb
     """Pull and list projects for a user from the OSF.
 
     Parameters
@@ -630,21 +626,16 @@
               help='If enabled, use mock responses in place of the API.')
 @click.option('--folder', type=str, default='',
               help='Name of the PDF file to export to.')
-<<<<<<< HEAD
-def pull_projects(pat, dryrun, folder):
-    """Pull and export OSF projects to a PDF file."""
-=======
 @click.option('--url', type=str, default='',
               help="""A link to one project you want to export.
 
               For example: https://osf.io/dry9j/
 
               Leave blank to export all projects you have access to.""")
-def pull_projects(pat, dryrun, filename, url=''):
+def pull_projects(pat, dryrun, folder, url=''):
     """Pull and export OSF projects to a PDF file.
     You can export all projects you have access to, or one specific one
     with the --url option."""
->>>>>>> 65e302eb
 
     projects = get_project_data(pat, dryrun, project_url=url)
     click.echo(f'Found {len(projects)} projects.')
