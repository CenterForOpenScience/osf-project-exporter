import datetime
from unittest import TestCase
import os
import shutil
import json
import pdb  # Use pdb.set_trace() to help with debugging
import traceback

from click.testing import CliRunner
from pypdf import PdfReader

<<<<<<< HEAD
from exporter import (
    call_api,
    get_project_data,
    explore_file_tree,
    explore_wikis
)
from client import (
    cli, extract_project_id
=======
from clitool import (
    cli, call_api, get_project_data,
    explore_file_tree, explore_wikis,
    write_pdfs
>>>>>>> c1d5dcdc
)

TEST_PDF_FOLDER = 'good-pdfs'
TEST_INPUT = 'test_pdf.pdf'
FOLDER_OUT = os.path.join('tests', 'outfolder')

# Run tests in docker container
# with 'python -m unittest <tests.test_clitool.TESTCLASS>'


class TestAPI(TestCase):
    """Tests for interacting with the OSF API."""

<<<<<<< HEAD
    API_HOST = 'https://api.test.osf.io/v2'

    def test_get_projects_api(self):
=======
    def test_basic_api_call_works(self):
>>>>>>> c1d5dcdc
        """Test for if JSON for user's projects are loaded correctly"""

        data = call_api(
            f'{TestAPI.API_HOST}/users/me/nodes/',
            os.getenv('TEST_PAT', '')
        )
        assert data.status == 200

        data = json.loads(data.read())
        assert isinstance(data, dict)
        # All mocked data assumes API version 2.20 is used
        assert data['meta']['version'] == '2.20', (
            'Expected API version 2.20, actual version: ',
            data['meta']['version']
        )

    def test_parse_single_project_json_as_expected(self):
        # Use first public project available for this test
        data = call_api(
            f'{TestAPI.API_HOST}/nodes/',
            os.getenv('TEST_PAT', ''),
            per_page=1
        )
        node = json.loads(data.read())['data'][0]
<<<<<<< HEAD
        id = extract_project_id(node['links']['html'])
        projects = get_project_data(
            os.getenv('TEST_PAT', ''), dryrun=False,
            usetest=True, project_id=id
        )
        assert len(projects) == 1
        assert projects[0]['title'] == node['attributes']['title']
=======
        link = node['links']['html']
        projects, root_projects = get_project_data(
            os.getenv('TEST_PAT', ''), False, link
        )

        expected_child_count = len(
            json.loads(
                call_api(
                    f'{API_HOST}/nodes/{node["id"]}/children/',
                    os.getenv('TEST_PAT', '')
                ).read()
            )['data']
        )
        assert len(root_projects) == 1
        assert len(projects) == expected_child_count + 1
        assert projects[0]['metadata']['title'] == node['attributes']['title']
>>>>>>> c1d5dcdc

    def test_filter_by_api(self):
        """Test if we use query params in API calls."""

        filters = {
            'category': '',
            'title': 'ttt',
        }
        data = call_api(
            f'{TestAPI.API_HOST}/nodes/',
            os.getenv('TEST_PAT', ''),
            per_page=12, filters=filters
        )
        assert data.status == 200

    def test_explore_api_file_tree(self):
        """Test using API to filter and search file links."""

        data = call_api(
            f'{TestAPI.API_HOST}/users/me/nodes/',
            os.getenv('TEST_PAT', '')
        )
        nodes = json.loads(data.read())['data']
        if len(nodes) > 0:
            node_id = nodes[0]['id']
            link = f'{TestAPI.API_HOST}/nodes/{node_id}/files/osfstorage/'
            files = explore_file_tree(
                link, os.getenv('TEST_PAT', ''), dryrun=False
            )
            assert isinstance(files, list)
        else:
            print("No nodes available, consider making a test project.")

<<<<<<< HEAD
    def test_export_projects_command(self):
=======
    def test_pull_projects_command_using_api(self):
>>>>>>> c1d5dcdc
        """Test we can successfully pull projects using the OSF API"""

        if os.path.exists(FOLDER_OUT):
            shutil.rmtree(FOLDER_OUT)
        os.mkdir(FOLDER_OUT)

        runner = CliRunner()

        # No PAT given - exception
        result = runner.invoke(
            cli, ['export-projects'], input='', terminal_width=60
        )
        assert result.exception

        # Use PAT to find user projects
        result = runner.invoke(
<<<<<<< HEAD
            cli, [
                'export-projects',
                '--filename', input_path,
                '--usetest'
            ],
=======
            cli, ['pull-projects', '--folder', FOLDER_OUT],
>>>>>>> c1d5dcdc
            input=os.getenv('TEST_PAT', ''),
            terminal_width=60
        )
        assert not result.exception, (
            result.exc_info,
            traceback.format_tb(result.exc_info[2])
        )


class TestClient(TestCase):
    """Tests for the internal CLI parts without real API usage."""

    def test_explore_mock_file_tree(self):
        """Test exploration of mock file tree."""

        files = explore_file_tree(
            'root', os.getenv('TEST_PAT', ''), dryrun=True
        )

        assert '/helloworld.txt.txt' == files[4][0]
        assert '/tf1/helloworld.txt.txt' == files[1][0]
        assert '/tf1/tf2/file.txt' == files[0][0]
        assert '/tf1/tf2-second/secondpage.txt' == files[2][0]
        assert '/tf1/tf2-second/thirdpage.txt' == files[3][0]
        assert files[0][1] == "2.1", (files[0][1])
        assert isinstance(files[0][2], str)

    def test_get_latest_mock_wiki_version(self):
        """Test getting the latest version of a mock wiki"""

        link = 'wiki'
        wikis = explore_wikis(
            link, os.getenv('TEST_PAT', ''), dryrun=True
            )
        assert len(wikis) == 3
        assert 'helloworld' in wikis.keys(), (
            'Missing wiki IDs'
        )
        assert 'home' in wikis.keys(), (
            'Missing wiki IDs'
        )
        assert 'anotherone' in wikis.keys(), (
            'Missing wiki IDs'
        )

        assert 'hello world' in wikis['helloworld'], (
            wikis['helloworld']
        )
        assert '~~strikethrough~~' in wikis['home'], (
            wikis['home']
        )

    def test_parse_mock_api_responses(self):
        """Using JSON stubs to simulate API responses,
        test we can parse them correctly"""

<<<<<<< HEAD
        projects = get_project_data(
            os.getenv('TEST_PAT', ''),
            dryrun=True
=======
        projects, root_nodes = get_project_data(
            os.getenv('TEST_PAT', ''), True
>>>>>>> c1d5dcdc
        )

        assert len(projects) == 4, (
            'Expected 4 projects in the stub data'
        )
        assert len(root_nodes) == 2, (
            'Expected 2 root nodes in the stub data'
        )
        assert root_nodes[0] == 0
        assert root_nodes[1] == 1
        assert projects[root_nodes[0]]['metadata']['id'] == 'x', (
            'Expected ID x, got: ',
            projects[root_nodes[0]]['metadata']['id']
        )
        assert projects[root_nodes[1]]['metadata']['id'] == 'y', (
            'Expected ID y, got: ',
            projects[root_nodes[1]]['metadata']['id']
        )

        assert projects[0]['metadata']['title'] == 'Test1', (
            'Expected title Test1, got: ',
            projects[0]['metadata']['title']
        )
        assert projects[0]['metadata']['id'] == 'x', (
            'Expected ID x, got: ',
            projects[0]['metadata']['id']
        )
        assert projects[1]['metadata']['title'] == 'Test2', (
            'Expected title Test2, got: ',
            projects[1]['metadata']['title']
        )
        assert projects[0]['metadata']['license'] == 'mynewlicense', (
            'Expected mynewlicense, got: ',
            projects[0]['metadata']['license']
        )
        assert projects[0]['metadata']['description'] == 'Test1 Description', (
            'Expected description Test1 Description, got: ',
            projects[0]['metadata']['description']
        )
        assert projects[1]['metadata']['description'] == 'Test2 Description', (
            'Expected description Test2 Description, got: ',
            projects[1]['description']
        )
        expected_date = '2000-01-01'
        assert str(
            projects[0]['metadata']['date_created']
        ) == expected_date, (
            f'Expected date_created {expected_date}, got: ',
            projects[0]['metadata']['date_created']
        )
        assert str(
            projects[0]['metadata']['date_modified']
        ) == expected_date, (
            f'Expected date_modified {expected_date}, got: ',
            projects[0]['metadata']['date_modified']
        )
        assert projects[0]['metadata']['tags'] == 'test1, test2, test3', (
            'Expected tags test1, test2, test3, got: ',
            projects[0]['metadata']['tags']
        )
        assert projects[1]['metadata']['tags'] == 'NA', (
            'Expected tags NA, got: ',
            projects[1]['metadata']['tags']
        )
        assert projects[0]['contributors'][0] == (
            'Test User 1', False, 'N/A'
        ), (
            "Expected contributor ('Test User 1', False, 'N/A'), got: ",
            projects[0]['contributors'][0]
        )
        assert projects[0]['contributors'][1] == (
            'Test User 2', False, 'N/A'
        ), (
            "Expected contributor ('Test User 2', False, 'N/A'), got: ",
            projects[0]['contributors'][1]
        )
        doi = projects[0]['metadata']['identifiers']
        assert doi == '10.4-2-6-25/OSF.IO/74PAD', (
            'Expected identifiers 10.4-2-6-25/OSF.IO/74PAD, got: ',
            doi
        )
        assert projects[0]['metadata']['resource_type'] == 'Other', (
            'Expected resource_type Other, got: ',
            projects[0]['metadata']['resource_type']
        )
        assert projects[0]['metadata']['resource_lang'] == 'eng', (
            'Expected resource_lang eng, got: ',
            projects[0]['metadata']['resource_lang']
        )
        assert len(projects[0]['files']) == 5
        assert '/helloworld.txt.txt' == projects[0]['files'][4][0], (
            projects[0]['files'][4][0]
        )
        assert '/tf1/helloworld.txt.txt' == projects[0]['files'][1][0], (
            projects[0]['files'][1][0]
        )
        assert '/tf1/tf2/file.txt' == projects[0]['files'][0][0], (
            projects[0]['files'][0][0]
        )
        subjects = projects[0]['metadata']['subjects']
        assert subjects == 'Education, Literature, Geography', (
            'Expected Education, Literature, Geography, got: ',
            subjects
        )
        assert len(projects[0]['wikis']) == 3
        assert projects[0]['metadata']['url'] == 'https://test.osf.io/x/', (
            'Expected URL https://test.osf.io/x/, got: ',
            projects[0]['metadata']['url']
        )
        assert projects[1]['metadata']['url'] != 'https://test.osf.io/x/', (
            'Repeated project URL'
        )

        assert projects[0]['parent'] is None, (
            'Expected no parent, got: ',
            projects[0]['parent']
        )
        assert 'a' in projects[0]['children']
        assert 'b' in projects[0]['children']

    def test_get_single_mock_project(self):
<<<<<<< HEAD
        projects = get_project_data(
            os.getenv('TEST_PAT', ''), dryrun=True,
            project_id='x'
=======
        projects, roots = get_project_data(
            os.getenv('TEST_PAT', ''), True,
            'https://osf.io/x/'
        )
        assert len(roots) == 1
        assert len(projects) == 3
        assert projects[0]['metadata']['id'] == 'x'
        assert projects[0]['children'] == ['a', 'b']

        projects, roots = get_project_data(
            os.getenv('TEST_PAT', ''), True,
            'https://api.test.osf.io/v2/nodes/x/'
>>>>>>> c1d5dcdc
        )
        assert len(roots) == 1
        assert len(projects) == 3
        assert projects[0]['metadata']['id'] == 'x'

    def test_write_pdfs_from_mock_projects(self):
        # Put PDFs in a folder to keep things tidy
        if os.path.exists(FOLDER_OUT):
            shutil.rmtree(FOLDER_OUT)
        os.mkdir(FOLDER_OUT)

        projects = [
            {
                'metadata': {
                    'title': 'My Project Title',
                    'id': 'id',
                    'url': 'https://test.osf.io/',
                    'description': 'This is a description of the project',
                    'date_created': datetime.datetime.fromisoformat(
                        '2025-06-12T15:54:42.105112Z'
                    ),
                    'date_modified': datetime.datetime.fromisoformat(
                        '2001-01-01T01:01:01.105112Z'
                    ),
                    'tags': 'tag1, tag2, tag3',
                    'resource_type': 'na',
                    'resource_lang': 'english',
                    'affiliated_institutions': 'University of Manchester',
                    'identifiers': 'N/A',
                    'license': 'Apache 2.0',
                    'subjects': 'sub1, sub2, sub3',
                },
                'contributors': [
                    ('Pineapple Pizza', True, 'email'),
                    ('Margarita', True, 'email'),
                    ('Margarine', True, 'email')
                ],
                'files': [
                    ('file1.txt', None, None),
                    ('file2.txt', None, None),
                ],
                'funders': [],
                'wikis': {
                    'Home': 'hello world',
                    'Page2': 'another page'
                },
                "parent": None,
                'children': ['a']
            },
            {
                'metadata': {
                    "title": "child1",
                    "id": "a",
                },
                'contributors': [
                    ('Short Name', True, 'email'),
                    (
                        'Long Double-Barrelled Name and Surname', True,
                        (
                            'Long Double-Barrelled Name and Surname@'
                            'Long Double-Barrelled Name and Surname.com'
                        )
                    ),
                    (
                        (
                            'Long Double-Barrelled Name and Surname'
                            'Long Double-Barrelled Name and Surname'
                        ), True,
                        (
                            'Long Double-Barrelled Name and Surname'
                            '@Long Double-Barrelled Name and Surname.com'
                        )
                    )
                ],
                'files': [
                    ('file1.txt', None, None),
                    ('file2.txt', None, None),
                ],
                'wikis': {},
                "parent": 'id',
                'children': ['b']
            },
            {
                'metadata': {
                    "title": "Second Project in new PDF",
                    "id": "c"
                },
                'contributors': [
                    ('Short Name', True, 'email'),
                    (
                        'Long Double-Barrelled Name and Surname', True,
                        (
                            'Long Double-Barrelled Name and Surname@'
                            'Long Double-Barrelled Name and Surname.com'
                        )
                    ),
                    (
                        (
                            'Long Double-Barrelled Name and Surname'
                            'Long Double-Barrelled Name and Surname'
                        ), True,
                        (
                            'Long Double-Barrelled Name and Surname'
                            '@Long Double-Barrelled Name and Surname.com'
                        )
                    )
                ],
                'files': [
                    ('file1.txt', None, None),
                    ('file2.txt', None, None),
                ],
                'wikis': {},
                "parent": None,
                'children': []
            },
            {
                'metadata': {
                    "title": "child2",
                    "id": "b",
                },
                'contributors': [
                    ('Short Name', True, 'email'),
                    (
                        'Long Double-Barrelled Name and Surname', True,
                        (
                            'Long Double-Barrelled Name and Surname@'
                            'Long Double-Barrelled Name and Surname.com'
                        )
                    ),
                    (
                        (
                            'Long Double-Barrelled Name and Surname'
                            'Long Double-Barrelled Name and Surname'
                        ), True,
                        (
                            'Long Double-Barrelled Name and Surname'
                            '@Long Double-Barrelled Name and Surname.com'
                        )
                    )
                ],
                'files': [
                    ('file1.txt', None, None),
                    ('file2.txt', None, None),
                ],
                'wikis': {},
                "parent": 'a',
                'children': []
            },
        ]

        root_nodes = [0, 2]  # Indices of root nodes in projects list

        # Get URL now as it will be removed later
        url = projects[0]['metadata']['url']

        # Do we write only one PDF per project?
        # pdb.set_trace()
        pdfs = write_pdfs(projects, root_nodes, FOLDER_OUT)
        assert len(pdfs) == 2

        # Can we specify where to write PDFs?
        files = os.listdir(FOLDER_OUT)
        assert len(files) == 2

        pdf_first = PdfReader(os.path.join(
            FOLDER_OUT, "My Project Title_export.pdf"
        ))
        pdf_second = PdfReader(os.path.join(
            FOLDER_OUT, "Second Project in new PDF_export.pdf"
        ))
        assert len(pdf_first.pages) == 4, (
            'Expected 4 pages in the first PDF, got: ',
            len(pdf_first.pages)
        )

        content_first_page = pdf_first.pages[0].extract_text(
            extraction_mode='layout'
        )
        content_second_page = pdf_second.pages[0].extract_text(
            extraction_mode='layout'
        )
        content_third_page = pdf_first.pages[2].extract_text(
            extraction_mode='layout'
        )
        content_fourth_page = pdf_first.pages[3].extract_text(
            extraction_mode='layout'
        )
        assert 'My Project Title /\nchild1' in content_third_page
        assert 'child1 /\nchild2' in content_fourth_page
        assert 'Title: child1' in content_third_page
        assert 'Title: child2' in content_fourth_page

        assert f'Project URL: {url}' in content_first_page
        assert 'Project URL:' not in content_second_page

        # This way of string formatting compresses line lengths used
        # End of headers and table rows marked by \n\n
        contributors_table = (
            'Subjects: sub1, sub2, sub3\n\n'
            '2. Contributors\n\n'
            'Name                                              '
            'Bibliographic?           '
            'Email (if available)\n\n'
            'Pineapple Pizza                                   '
            'Yes                      '
            'email\n\n'
            'Margarine                                         '
            'Yes                      '
            'email\n\n'
            '3. Files in Main Project'
        ).join('')

        assert contributors_table in content_first_page, (
            contributors_table,
            content_first_page
        )

        # This way of string formatting compresses line lengths used
        # End of headers and table rows marked by \n\n
        files_table = (
            '3. Files in Main Project\n\n'
            'OSF Storage\n\n'
            'File Name                                         '
            'Size (MB)                '
            'Download Link\n\n'
            'file1.txt                                         '
            'N/A                      '
            'N/A\n\n'
            'file2.txt                                         '
            'N/A                      '
            'N/A\n\n'
            '4. Wiki'
        ).join('')

        assert files_table in content_first_page, (
            files_table,
            content_first_page
        )

    def test_pull_projects_command_on_mocks(self):
        """Test generating a PDF from parsed project data.
        This assumes the JSON parsing works correctly."""

        if os.path.exists(FOLDER_OUT):
            shutil.rmtree(FOLDER_OUT)
        os.mkdir(FOLDER_OUT)

        runner = CliRunner()
        result = runner.invoke(
            cli, [
<<<<<<< HEAD
                'export-projects', '--dryrun',
                '--filename', input_path,
=======
                'pull-projects', '--dryrun',
                '--folder', FOLDER_OUT,
>>>>>>> c1d5dcdc
                '--url', ''
            ],
            input=os.getenv('TEST_PAT', ''),
            terminal_width=60
        )
        assert not result.exception, (
            result.exc_info,
            traceback.format_tb(result.exc_info[2])
<<<<<<< HEAD
        )
        assert os.path.exists(input_path)

        # Compare content of created PDF with reference PDF
        reader_created = PdfReader(input_path)
        reader_reference = PdfReader(os.path.join(
            'tests', TEST_PDF_FOLDER, 'osf_projects_stub.pdf'
        ))
        for p1, p2 in zip(reader_created.pages, reader_reference.pages):
            text_generated = p1.extract_text(extraction_mode='layout')
            text_reference = p2.extract_text(extraction_mode='layout')
            assert text_generated == text_reference, (
                f'Generated text does not match reference text:\n'
                f'Generated: {text_generated}\n'
                f'Reference: {text_reference}'
            )
            assert all(x == y for x, y in zip(p1.images, p2.images))

        if os.path.exists(input_path):
            os.remove(input_path)

    def test_extract_project_id(self):
        """Test extracting project ID from various URL formats."""

        url = 'https://osf.io/x/'
        project_id = extract_project_id(url)
        assert project_id == 'x', f'Expected "x", got {project_id}'

        url = 'https://api.test.osf.io/v2/nodes/x/'
        project_id = extract_project_id(url)
        assert project_id == 'x', f'Expected "x", got {project_id}'

        url = 'x'
        self.assertRaises(
            ValueError, extract_project_id, url
        )
    
    def test_use_dryrun_in_user_default_dir(self):
        """Regression test for using --dryrun in user's default directory."""

        filename = 'lol.pdf'
        cwd = os.getcwd()
        
        try:
            # Go to user's home directory in cross-platform way
            os.chdir(os.path.expanduser("~"))
            
            runner = CliRunner()
            result = runner.invoke(
                cli, [
                    'export-projects', '--dryrun',
                    '--filename', filename,
                    '--usetest'
                ],
                input=os.getenv('TEST_PAT', ''),
                terminal_width=60
            )
            assert not result.exception, (
                result.exc_info,
                traceback.format_tb(result.exc_info[2])
            )
            assert os.path.exists(filename)
        except Exception as e:
            raise e
        finally:
            # Reverse state changes for reproducibility
            file_path = os.path.join(os.path.expanduser("~"), filename)
            if os.path.exists(file_path):
                os.remove(file_path)
            os.chdir(cwd)
            assert os.getcwd() == cwd
=======
        )
>>>>>>> c1d5dcdc
<|MERGE_RESOLUTION|>--- conflicted
+++ resolved
@@ -9,21 +9,15 @@
 from click.testing import CliRunner
 from pypdf import PdfReader
 
-<<<<<<< HEAD
 from exporter import (
     call_api,
     get_project_data,
     explore_file_tree,
-    explore_wikis
+    explore_wikis,
+    write_pdfs
 )
 from client import (
     cli, extract_project_id
-=======
-from clitool import (
-    cli, call_api, get_project_data,
-    explore_file_tree, explore_wikis,
-    write_pdfs
->>>>>>> c1d5dcdc
 )
 
 TEST_PDF_FOLDER = 'good-pdfs'
@@ -37,13 +31,9 @@
 class TestAPI(TestCase):
     """Tests for interacting with the OSF API."""
 
-<<<<<<< HEAD
     API_HOST = 'https://api.test.osf.io/v2'
 
-    def test_get_projects_api(self):
-=======
     def test_basic_api_call_works(self):
->>>>>>> c1d5dcdc
         """Test for if JSON for user's projects are loaded correctly"""
 
         data = call_api(
@@ -68,24 +58,18 @@
             per_page=1
         )
         node = json.loads(data.read())['data'][0]
-<<<<<<< HEAD
         id = extract_project_id(node['links']['html'])
-        projects = get_project_data(
+        projects, root_projects = get_project_data(
+            
             os.getenv('TEST_PAT', ''), dryrun=False,
             usetest=True, project_id=id
-        )
-        assert len(projects) == 1
-        assert projects[0]['title'] == node['attributes']['title']
-=======
-        link = node['links']['html']
-        projects, root_projects = get_project_data(
-            os.getenv('TEST_PAT', ''), False, link
+        
         )
 
         expected_child_count = len(
             json.loads(
                 call_api(
-                    f'{API_HOST}/nodes/{node["id"]}/children/',
+                    f'{TestAPI.API_HOST}/nodes/{node["id"]}/children/',
                     os.getenv('TEST_PAT', '')
                 ).read()
             )['data']
@@ -93,7 +77,6 @@
         assert len(root_projects) == 1
         assert len(projects) == expected_child_count + 1
         assert projects[0]['metadata']['title'] == node['attributes']['title']
->>>>>>> c1d5dcdc
 
     def test_filter_by_api(self):
         """Test if we use query params in API calls."""
@@ -127,11 +110,7 @@
         else:
             print("No nodes available, consider making a test project.")
 
-<<<<<<< HEAD
     def test_export_projects_command(self):
-=======
-    def test_pull_projects_command_using_api(self):
->>>>>>> c1d5dcdc
         """Test we can successfully pull projects using the OSF API"""
 
         if os.path.exists(FOLDER_OUT):
@@ -148,15 +127,11 @@
 
         # Use PAT to find user projects
         result = runner.invoke(
-<<<<<<< HEAD
             cli, [
                 'export-projects',
-                '--filename', input_path,
+                '--folder', FOLDER_OUT,
                 '--usetest'
             ],
-=======
-            cli, ['pull-projects', '--folder', FOLDER_OUT],
->>>>>>> c1d5dcdc
             input=os.getenv('TEST_PAT', ''),
             terminal_width=60
         )
@@ -213,14 +188,9 @@
         """Using JSON stubs to simulate API responses,
         test we can parse them correctly"""
 
-<<<<<<< HEAD
-        projects = get_project_data(
+        projects, root_nodes = get_project_data(
             os.getenv('TEST_PAT', ''),
             dryrun=True
-=======
-        projects, root_nodes = get_project_data(
-            os.getenv('TEST_PAT', ''), True
->>>>>>> c1d5dcdc
         )
 
         assert len(projects) == 4, (
@@ -342,28 +312,14 @@
         assert 'b' in projects[0]['children']
 
     def test_get_single_mock_project(self):
-<<<<<<< HEAD
-        projects = get_project_data(
+        projects, roots = get_project_data(
             os.getenv('TEST_PAT', ''), dryrun=True,
             project_id='x'
-=======
-        projects, roots = get_project_data(
-            os.getenv('TEST_PAT', ''), True,
-            'https://osf.io/x/'
         )
         assert len(roots) == 1
         assert len(projects) == 3
         assert projects[0]['metadata']['id'] == 'x'
         assert projects[0]['children'] == ['a', 'b']
-
-        projects, roots = get_project_data(
-            os.getenv('TEST_PAT', ''), True,
-            'https://api.test.osf.io/v2/nodes/x/'
->>>>>>> c1d5dcdc
-        )
-        assert len(roots) == 1
-        assert len(projects) == 3
-        assert projects[0]['metadata']['id'] == 'x'
 
     def test_write_pdfs_from_mock_projects(self):
         # Put PDFs in a folder to keep things tidy
@@ -610,13 +566,8 @@
         runner = CliRunner()
         result = runner.invoke(
             cli, [
-<<<<<<< HEAD
                 'export-projects', '--dryrun',
-                '--filename', input_path,
-=======
-                'pull-projects', '--dryrun',
                 '--folder', FOLDER_OUT,
->>>>>>> c1d5dcdc
                 '--url', ''
             ],
             input=os.getenv('TEST_PAT', ''),
@@ -625,27 +576,7 @@
         assert not result.exception, (
             result.exc_info,
             traceback.format_tb(result.exc_info[2])
-<<<<<<< HEAD
-        )
-        assert os.path.exists(input_path)
-
-        # Compare content of created PDF with reference PDF
-        reader_created = PdfReader(input_path)
-        reader_reference = PdfReader(os.path.join(
-            'tests', TEST_PDF_FOLDER, 'osf_projects_stub.pdf'
-        ))
-        for p1, p2 in zip(reader_created.pages, reader_reference.pages):
-            text_generated = p1.extract_text(extraction_mode='layout')
-            text_reference = p2.extract_text(extraction_mode='layout')
-            assert text_generated == text_reference, (
-                f'Generated text does not match reference text:\n'
-                f'Generated: {text_generated}\n'
-                f'Reference: {text_reference}'
-            )
-            assert all(x == y for x, y in zip(p1.images, p2.images))
-
-        if os.path.exists(input_path):
-            os.remove(input_path)
+        )
 
     def test_extract_project_id(self):
         """Test extracting project ID from various URL formats."""
@@ -663,40 +594,37 @@
             ValueError, extract_project_id, url
         )
     
-    def test_use_dryrun_in_user_default_dir(self):
-        """Regression test for using --dryrun in user's default directory."""
-
-        filename = 'lol.pdf'
-        cwd = os.getcwd()
+    # def test_use_dryrun_in_user_default_dir(self):
+    #     """Regression test for using --dryrun in user's default directory."""
+
+    #     filename = 'lol.pdf'
+    #     cwd = os.getcwd()
         
-        try:
-            # Go to user's home directory in cross-platform way
-            os.chdir(os.path.expanduser("~"))
+    #     try:
+    #         # Go to user's home directory in cross-platform way
+    #         os.chdir(os.path.expanduser("~"))
             
-            runner = CliRunner()
-            result = runner.invoke(
-                cli, [
-                    'export-projects', '--dryrun',
-                    '--filename', filename,
-                    '--usetest'
-                ],
-                input=os.getenv('TEST_PAT', ''),
-                terminal_width=60
-            )
-            assert not result.exception, (
-                result.exc_info,
-                traceback.format_tb(result.exc_info[2])
-            )
-            assert os.path.exists(filename)
-        except Exception as e:
-            raise e
-        finally:
-            # Reverse state changes for reproducibility
-            file_path = os.path.join(os.path.expanduser("~"), filename)
-            if os.path.exists(file_path):
-                os.remove(file_path)
-            os.chdir(cwd)
-            assert os.getcwd() == cwd
-=======
-        )
->>>>>>> c1d5dcdc
+    #         runner = CliRunner()
+    #         result = runner.invoke(
+    #             cli, [
+    #                 'export-projects', '--dryrun',
+    #                 '--folder', FOLDER_OUT,
+    #                 '--usetest'
+    #             ],
+    #             input=os.getenv('TEST_PAT', ''),
+    #             terminal_width=60
+    #         )
+    #         assert not result.exception, (
+    #             result.exc_info,
+    #             traceback.format_tb(result.exc_info[2])
+    #         )
+    #         assert os.path.exists(filename)
+    #     except Exception as e:
+    #         raise e
+    #     finally:
+    #         # Reverse state changes for reproducibility
+    #         file_path = os.path.join(os.path.expanduser("~"), filename)
+    #         if os.path.exists(file_path):
+    #             os.remove(file_path)
+    #         os.chdir(cwd)
+    #         assert os.getcwd() == cwd