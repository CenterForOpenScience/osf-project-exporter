--- conflicted
+++ resolved
@@ -1,11 +1,8 @@
 from unittest import TestCase
 import os
 import json
-<<<<<<< HEAD
+import pdb
 import traceback
-=======
-import pdb
->>>>>>> 499b857b
 
 from click.testing import CliRunner
 from pypdf import PdfReader
