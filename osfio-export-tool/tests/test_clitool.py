import datetime
from unittest import TestCase
import os
import shutil
import json
# import pdb  # Use pdb.set_trace() to help with debugging
import traceback

from click.testing import CliRunner
from pypdf import PdfReader

from clitool import (
    cli, call_api, get_project_data,
    explore_file_tree, explore_wikis,
    write_pdfs
)

API_HOST = os.getenv('API_HOST', 'https://api.test.osf.io/v2')

TEST_PDF_FOLDER = 'good-pdfs'
TEST_INPUT = 'test_pdf.pdf'
folder_out = os.path.join('tests', 'outfolder')

# Run tests in docker container
# with 'python -m unittest <tests.test_clitool.TESTCLASS>'


class TestAPI(TestCase):
    """Tests for interacting with the OSF API."""

    def test_get_projects_api(self):
        """Test for if JSON for user's projects are loaded correctly"""

        data = call_api(
            f'{API_HOST}/users/me/nodes/',
            os.getenv('TEST_PAT', '')
        )
        assert data.status == 200

        data = json.loads(data.read())
        assert isinstance(data, dict)
        # All mocked data assumes API version 2.20 is used
        assert data['meta']['version'] == '2.20', (
            'Expected API version 2.20, actual version: ',
            data['meta']['version']
        )

    def test_single_project_json_is_as_expected(self):
        # Use first public project available for this test
        data = call_api(
            f'{API_HOST}/nodes/',
            os.getenv('TEST_PAT', ''),
            per_page=1
        )
        node = json.loads(data.read())['data'][0]
        link = node['links']['html']
        projects = get_project_data(os.getenv('TEST_PAT', ''), False, link)
        assert len(projects) == 1
        assert projects[0]['title'] == node['attributes']['title']

    def test_filter_by_api(self):
        """Test if we use query params in API calls."""

        filters = {
            'category': '',
            'title': 'ttt',
        }
        data = call_api(
            f'{API_HOST}/nodes/',
            os.getenv('TEST_PAT', ''),
            per_page=12, filters=filters
        )
        assert data.status == 200

    def test_explore_api_file_tree(self):
        """Test using API to filter and search file links."""

        data = call_api(
            f'{API_HOST}/users/me/nodes/',
            os.getenv('TEST_PAT', '')
        )
        nodes = json.loads(data.read())['data']
        if len(nodes) > 0:
            link = f'{API_HOST}/nodes/{nodes[0]['id']}/files/osfstorage/'
            files = explore_file_tree(
                link, os.getenv('TEST_PAT', ''), dryrun=False
            )
            assert isinstance(files, list)
        else:
            print("No nodes available, consider making a test project.")

    def test_pull_projects_command(self):
        """Test we can successfully pull projects using the OSF API"""

        folder_out = os.path.join('tests', 'outfolder')
        if os.path.exists(folder_out):
            shutil.rmtree(folder_out)
        os.mkdir(folder_out)

        runner = CliRunner()

        # No PAT given - exception
        result = runner.invoke(
            cli, ['pull-projects'], input='', terminal_width=60
        )
        assert result.exception

        # Use PAT to find user projects
        result = runner.invoke(
            cli, ['pull-projects', '--folder', folder_out],
            input=os.getenv('TEST_PAT', ''),
            terminal_width=60
        )
        assert not result.exception, (
            result.exc_info,
            traceback.format_tb(result.exc_info[2])
        )


class TestClient(TestCase):
    """Tests for the internal CLI parts without real API usage."""

    def test_explore_mock_file_tree(self):
        """Test exploration of mock file tree."""

        files = explore_file_tree(
            'root', os.getenv('TEST_PAT', ''), dryrun=True
        )
        assert '/helloworld.txt.txt' in files
        assert '/tf1/helloworld.txt.txt' in files
        assert '/tf1/tf2/file.txt' in files
        assert '/tf1/tf2-second/secondpage.txt' in files
        assert '/tf1/tf2-second/thirdpage.txt' in files

    def test_get_latest_wiki_version(self):
        """Test getting the latest version of a mock wiki"""

        link = 'wiki'
        wikis = explore_wikis(
            link, os.getenv('TEST_PAT', ''), dryrun=True
            )
        assert len(wikis) == 3
        assert 'helloworld' in wikis.keys(), (
            'Missing wiki IDs'
        )
        assert 'home' in wikis.keys(), (
            'Missing wiki IDs'
        )
        assert 'anotherone' in wikis.keys(), (
            'Missing wiki IDs'
        )

        assert 'hello world' in wikis['helloworld'], (
            wikis['helloworld']
        )
        assert '~~strikethrough~~' in wikis['home'], (
            wikis['home']
        )

    def test_parse_api_responses(self):
        """Using JSON stubs to simulate API responses,
        test we can parse them correctly"""

        projects = get_project_data(os.getenv('TEST_PAT', ''), True)

        assert len(projects) == 2, (
            'Expected 2 projects in the stub data'
        )
        assert projects[0]['metadata']['title'] == 'Test1', (
            'Expected title Test1, got: ',
            projects[0]['metadata']['title']
        )
        assert projects[0]['metadata']['id'] == 'x', (
            'Expected ID x, got: ',
            projects[0]['metadata']['id']
        )
        assert projects[1]['metadata']['title'] == 'Test2', (
            'Expected title Test2, got: ',
            projects[1]['metadata']['title']
        )
        assert projects[0]['metadata']['license'] == 'mynewlicense', (
            'Expected mynewlicense, got: ',
            projects[0]['metadata']['license']
        )
        assert projects[0]['metadata']['description'] == 'Test1 Description', (
            'Expected description Test1 Description, got: ',
            projects[0]['metadata']['description']
        )
        assert projects[1]['metadata']['description'] == 'Test2 Description', (
            'Expected description Test2 Description, got: ',
            projects[1]['description']
        )
        expected_date = '2000-01-01 14:18:00.376705+00:00'
        assert str(projects[0]['metadata']['date_created']) == expected_date, (
            f'Expected date_created {expected_date}, got: ',
            projects[0]['metadata']['date_created']
        )
        assert str(projects[0]['metadata']['date_modified']) == expected_date, (
            f'Expected date_modified {expected_date}, got: ',
            projects[0]['metadata']['date_modified']
        )
        assert projects[0]['metadata']['tags'] == 'test1, test2, test3', (
            'Expected tags test1, test2, test3, got: ',
            projects[0]['metadata']['tags']
        )
        assert projects[1]['metadata']['tags'] == 'NA', (
            'Expected tags NA, got: ',
            projects[1]['metadata']['tags']
        )
        assert projects[0]['contributors'][0] == ('Test User 1', False, 'N/A'), (
            "Expected contributor ('Test User 1', False, 'N/A'), got: ",
            projects[0]['contributors'][0]
        )
        assert projects[0]['contributors'][1] == ('Test User 2', False, 'N/A'), (
            "Expected contributor ('Test User 2', False, 'N/A'), got: ",
            projects[0]['contributors'][1]
        )
        assert projects[0]['metadata']['identifiers'] == '10.4-2-6-25/OSF.IO/74PAD', (
            'Expected identifiers 10.4-2-6-25/OSF.IO/74PAD, got: ',
            projects[0]['metadata']['identifiers']
        )
        assert projects[0]['metadata']['resource_type'] == 'Other', (
            'Expected resource_type Other, got: ',
            projects[0]['metadata']['resource_type']
        )
        assert projects[0]['metadata']['resource_lang'] == 'eng', (
            'Expected resource_lang eng, got: ',
            projects[0]['metadata']['resource_lang']
        )
        assert len(projects[0]['files']) == 5
        assert '/helloworld.txt.txt' in projects[0]['files'][4][0], (
            projects[0]['files'][4][0]
        )
        assert '/tf1/helloworld.txt.txt' in projects[0]['files'][1][0], (
            projects[0]['files'][1][0]
        )
        assert '/tf1/tf2/file.txt' in projects[0]['files'][0][0], (
            projects[0]['files'][0][0]
        )
        assert projects[0]['metadata']['subjects'] == 'Education, Literature, Geography', (
            'Expected Education, Literature, Geography, got: ',
            projects[0]['metadata']['subjects']
        )
        assert len(projects[0]['wikis']) == 3
<<<<<<< HEAD
    
    def test_write_pdfs_from_dict(self):
        # Put PDFs in a folder to keep things tidy
        folder_out = os.path.join('tests', 'outfolder')
        if os.path.exists(folder_out):
            shutil.rmtree(folder_out)
        os.mkdir(folder_out)
        
        projects = [
            {
                'metadata': {
                    'title': 'My Project Title',
                    'id': 'id',
                    'url': 'https://test.osf.io/',
                    'description': 'This is a description of the project',
                    'date_created': datetime.datetime.fromisoformat(
                        '2025-06-12T15:54:42.105112Z'
                    ),
                    'date_modified': datetime.datetime.fromisoformat(
                        '2001-01-01T01:01:01.105112Z'
                    ),
                    'tags': 'tag1, tag2, tag3',
                    'resource_type': 'na',
                    'resource_lang': 'english',
                    'affiliated_institutions': 'University of Manchester',
                    'identifiers': 'N/A',
                    'license': 'Apache 2.0',
                    'subjects': 'sub1, sub2, sub3',
                },
                'contributors': [
                    ('Pineapple Pizza', True, 'email'),
                    ('Margarita', True, 'email'),
                    ('Margarine', True, 'email')
                ],
                'files': [
                    ('file1.txt', None, None),
                    ('file2.txt', None, None),
                ],
                'funders': [],
                'wikis': {
                    'Home': 'hello world',
                    'Page2': 'another page'
                }
            },
            {
                'metadata': {
                    "title": "Second Project in new PDF",
                },
                'contributors': [
                    ('Short Name', True, 'email'),
                    (
                        'Long Double-Barrelled Name and Surname', True,
                        'Long Double-Barrelled Name and Surname@Long Double-Barrelled Name and Surname.com'
                    ),
                    (
                        'Long Double-Barrelled Name and SurnameLong Double-Barrelled Name and Surname', True,
                        'Long Double-Barrelled Name and Surname@Long Double-Barrelled Name and Surname.com'
                    )
                ],
                'files': [
                    ('file1.txt', None, None),
                    ('file2.txt', None, None),
                ],
                'wikis': {}
            }
        ]
        # Do we write only one PDF per project?
        pdfs = write_pdfs(projects, folder_out)
        assert len(pdfs) == len(projects)

        # Can we specify where to write PDFs?
        files = os.listdir(folder_out)
        assert len(files) == len(projects)

        pdf_first = PdfReader(os.path.join(folder_out, files[1]))
        pdf_second = PdfReader(os.path.join(folder_out, files[0]))
        assert len(pdf_first.pages) == 2
        assert len(pdf_second.pages) == 1

        content_first_page = pdf_first.pages[0].extract_text(extraction_mode='layout')
        content_second_page = pdf_second.pages[0].extract_text(extraction_mode='layout')
        assert f'Project URL: {projects[0]['metadata']['url']}' in content_first_page
        assert 'Project URL:' not in content_second_page

        # Check for table text and gaps between section headers
        contributors_table = """Subjects: sub1, sub2, sub3

2. Contributors

Name                                              Bibliographic?           Email (if available)

Pineapple Pizza                                   Yes                      email

Margarita                                         Yes                      email

Margarine                                         Yes                      email

3. Files in Main Project"""
        assert contributors_table in content_first_page

        files_table = """3. Files in Main Project

OSF Storage

File Name                                         Size (MB)                Download Link

file1.txt                                         N/A                      N/A

file2.txt                                         N/A                      N/A

4. Wiki"""
        
        assert files_table in content_first_page
        
    def test_write_pdfs_for_mocks(self):
        folder_out = os.path.join('tests', 'outfolder')
        if os.path.exists(folder_out):
            shutil.rmtree(folder_out)
        os.mkdir(folder_out)

        projects = get_project_data('', True)

        # Do we write only one PDF per project?
        pdfs = write_pdfs(projects, folder_out)
        assert len(pdfs) == len(projects)

        # Can we specify where to write PDFs?
        files = os.listdir(folder_out)
        assert len(files) == len(projects)

    def test_get_mock_projects_and_write_pdfs(self):
=======

    def test_get_single_mock_project(self):
        projects = get_project_data(
            os.getenv('TEST_PAT', ''), True,
            'https://osf.io/x/'
        )
        assert len(projects) == 1
        assert projects[0]['id'] == 'x'

        projects = get_project_data(
            os.getenv('TEST_PAT', ''), True,
            'https://api.test.osf.io/v2/nodes/x/'
        )
        assert len(projects) == 1
        assert projects[0]['id'] == 'x'

    def test_generate_pdf(self):
>>>>>>> 65e302eb
        """Test generating a PDF from parsed project data.
        This assumes the JSON parsing works correctly."""

        folder_out = os.path.join('tests', 'outfolder')
        if os.path.exists(folder_out):
            shutil.rmtree(folder_out)
        os.mkdir(folder_out)

        runner = CliRunner()
        result = runner.invoke(
<<<<<<< HEAD
            cli, ['pull-projects', '--dryrun', '--folder', folder_out],
=======
            cli, [
                'pull-projects', '--dryrun',
                '--filename', input_path,
                '--url', ''
            ],
>>>>>>> 65e302eb
            input=os.getenv('TEST_PAT', ''),
            terminal_width=60
        )
        assert not result.exception, (
            result.exc_info,
            traceback.format_tb(result.exc_info[2])
        )

        files = os.listdir(folder_out)
        for f in files:
            # Compare content of created PDF with reference PDF
            pdf_made = PdfReader(os.path.join(folder_out, f))
            pdf_ref = PdfReader(os.path.join('tests', TEST_PDF_FOLDER, f))

            for p1, p2 in zip(pdf_made.pages, pdf_ref.pages):
                text_generated = p1.extract_text(extraction_mode='layout')
                text_reference = p2.extract_text(extraction_mode='layout')
                assert text_generated == text_reference, (
                    f'Generated text does not match reference text:\n'
                    f'Generated: {text_generated}\n'
                    f'Reference: {text_reference}'
                )
                assert all(x == y for x, y in zip(p1.images, p2.images))<|MERGE_RESOLUTION|>--- conflicted
+++ resolved
@@ -56,7 +56,7 @@
         link = node['links']['html']
         projects = get_project_data(os.getenv('TEST_PAT', ''), False, link)
         assert len(projects) == 1
-        assert projects[0]['title'] == node['attributes']['title']
+        assert projects[0]['metadata']['title'] == node['attributes']['title']
 
     def test_filter_by_api(self):
         """Test if we use query params in API calls."""
@@ -242,8 +242,22 @@
             projects[0]['metadata']['subjects']
         )
         assert len(projects[0]['wikis']) == 3
-<<<<<<< HEAD
     
+    def test_get_single_mock_project(self):
+        projects = get_project_data(
+            os.getenv('TEST_PAT', ''), True,
+            'https://osf.io/x/'
+        )
+        assert len(projects) == 1
+        assert projects[0]['metadata']['id'] == 'x'
+
+        projects = get_project_data(
+            os.getenv('TEST_PAT', ''), True,
+            'https://api.test.osf.io/v2/nodes/x/'
+        )
+        assert len(projects) == 1
+        assert projects[0]['metadata']['id'] == 'x'
+
     def test_write_pdfs_from_dict(self):
         # Put PDFs in a folder to keep things tidy
         folder_out = os.path.join('tests', 'outfolder')
@@ -374,25 +388,6 @@
         assert len(files) == len(projects)
 
     def test_get_mock_projects_and_write_pdfs(self):
-=======
-
-    def test_get_single_mock_project(self):
-        projects = get_project_data(
-            os.getenv('TEST_PAT', ''), True,
-            'https://osf.io/x/'
-        )
-        assert len(projects) == 1
-        assert projects[0]['id'] == 'x'
-
-        projects = get_project_data(
-            os.getenv('TEST_PAT', ''), True,
-            'https://api.test.osf.io/v2/nodes/x/'
-        )
-        assert len(projects) == 1
-        assert projects[0]['id'] == 'x'
-
-    def test_generate_pdf(self):
->>>>>>> 65e302eb
         """Test generating a PDF from parsed project data.
         This assumes the JSON parsing works correctly."""
 
@@ -403,15 +398,11 @@
 
         runner = CliRunner()
         result = runner.invoke(
-<<<<<<< HEAD
-            cli, ['pull-projects', '--dryrun', '--folder', folder_out],
-=======
             cli, [
                 'pull-projects', '--dryrun',
-                '--filename', input_path,
+                '--folder', folder_out,
                 '--url', ''
             ],
->>>>>>> 65e302eb
             input=os.getenv('TEST_PAT', ''),
             terminal_width=60
         )
