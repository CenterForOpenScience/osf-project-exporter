--- conflicted
+++ resolved
@@ -17,12 +17,9 @@
 
 API_HOST = os.getenv('API_HOST', 'https://api.test.osf.io/v2')
 
-<<<<<<< HEAD
-FOLDER_OUT = os.path.join('tests', 'outfolder')
-=======
 TEST_PDF_FOLDER = 'good-pdfs'
 TEST_INPUT = 'test_pdf.pdf'
->>>>>>> d33af2a9
+FOLDER_OUT = os.path.join('tests', 'outfolder')
 
 # Run tests in docker container
 # with 'python -m unittest <tests.test_clitool.TESTCLASS>'
@@ -477,23 +474,16 @@
         files = os.listdir(FOLDER_OUT)
         assert len(files) == 2
 
-<<<<<<< HEAD
-        pdf_first = PdfReader(os.path.join(FOLDER_OUT, files[1]))
+        pdf_first = PdfReader(os.path.join(
+            FOLDER_OUT, "My Project Title_export.pdf"
+        ))
+        pdf_second = PdfReader(os.path.join(
+            FOLDER_OUT, "Second Project in new PDF_export.pdf"
+        ))
         assert len(pdf_first.pages) == 4, (
             'Expected 4 pages in the first PDF, got: ',
             len(pdf_first.pages)
         )
-        pdf_second = PdfReader(os.path.join(FOLDER_OUT, files[0]))
-=======
-        pdf_first = PdfReader(os.path.join(
-            folder_out, "My Project Title_export.pdf"
-        ))
-        pdf_second = PdfReader(os.path.join(
-            folder_out, "Second Project in new PDF_export.pdf"
-        ))
-        assert len(pdf_first.pages) == 2
-        assert len(pdf_second.pages) == 1
->>>>>>> d33af2a9
 
         content_first_page = pdf_first.pages[0].extract_text(
             extraction_mode='layout'
