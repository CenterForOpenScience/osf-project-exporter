--- conflicted
+++ resolved
@@ -439,27 +439,6 @@
             result.exc_info,
             traceback.format_tb(result.exc_info[2])
         )
-<<<<<<< HEAD
-        assert os.path.exists(input_path)
-
-        # Compare content of created PDF with reference PDF
-        # reader_created = PdfReader(input_path)
-        # reader_reference = PdfReader(os.path.join(
-        #     'tests', TEST_PDF_FOLDER, 'osf_projects_stub.pdf'
-        # ))
-        # for p1, p2 in zip(reader_created.pages, reader_reference.pages):
-        #     text_generated = p1.extract_text(extraction_mode='layout')
-        #     text_reference = p2.extract_text(extraction_mode='layout')
-        #     assert text_generated == text_reference, (
-        #         f'Generated text does not match reference text:\n'
-        #         f'Generated: {text_generated}\n'
-        #         f'Reference: {text_reference}'
-        #     )
-        #     assert all(x == y for x, y in zip(p1.images, p2.images))
-
-        # if os.path.exists(input_path):
-        #     os.remove(input_path)
-=======
 
         files = os.listdir(folder_out)
         for f in files:
@@ -475,5 +454,4 @@
                     f'Generated: {text_generated}\n'
                     f'Reference: {text_reference}'
                 )
-                assert all(x == y for x, y in zip(p1.images, p2.images))
->>>>>>> faf020b8
+                assert all(x == y for x, y in zip(p1.images, p2.images))