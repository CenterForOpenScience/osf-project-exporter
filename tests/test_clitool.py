import datetime
from unittest import TestCase
import os
import shutil
import json
# import pdb  # Use pdb.set_trace() to help with debugging
import traceback
from unittest.mock import patch

from click.testing import CliRunner
from pypdf import PdfReader

from src.osfexport.exporter import (
    call_api,
    get_project_data,
    explore_file_tree,
    explore_wikis,
    write_pdf,
    is_public,
    extract_project_id
)
from src.osfexport.cli import (
    cli, prompt_pat
)

TEST_PDF_FOLDER = 'good-pdfs'
TEST_INPUT = 'test_pdf.pdf'
FOLDER_OUT = os.path.join('tests', 'outfolder')

# Run tests in docker container
# with 'python -m unittest <tests.test_clitool.TESTCLASS>'


class TestAPI(TestCase):
    """Tests for interacting with the OSF API."""

    API_HOST = 'https://api.test.osf.io/v2'

    def test_basic_api_call_works(self):
        """Test for if JSON for user's projects are loaded correctly"""

        data = call_api(
            f'{TestAPI.API_HOST}/',
            pat=''
        )
        assert data.status == 200

        data = json.loads(data.read())
        assert isinstance(data, dict)
        # All mocked data assumes API version 2.20 is used
        assert data['meta']['version'] == '2.20', (
            'Expected API version 2.20, actual version: ',
            data['meta']['version']
        )

    def test_get_public_status_on_code(self):
        assert not is_public(f'{TestAPI.API_HOST}/users/me')
        assert is_public(f'{TestAPI.API_HOST}')

    def test_get_public_projects_if_no_pat(self):
        public_node_id = json.loads(
            call_api(
                f'{TestAPI.API_HOST}/nodes', pat='',
                per_page=1,
                filters={
                    'parent': ''
                }
            ).read()
        )['data'][0]['id']

        result = call_api(
            f'{TestAPI.API_HOST}/nodes/{public_node_id}/', pat='',
        )
        assert result.status == 200

    def test_parse_single_project_json_as_expected(self):
        # Use first public project available for this test
        # TODO: allow choosing individual components to start export from
        # Currently using a component will cause a fail
        data = call_api(
            f'{TestAPI.API_HOST}/nodes/',
            pat='',
            per_page=1,
            filters={
                'parent': ''
            }
        )
        node = json.loads(data.read())['data'][0]
        id = extract_project_id(node['links']['html'])
        projects, root_projects = get_project_data(
            pat='', dryrun=False,
            usetest=True, project_id=id
        )

        expected_child_count = len(
            json.loads(
                call_api(
                    f'{TestAPI.API_HOST}/nodes/{node["id"]}/children/',
                    pat=''
                ).read()
            )['data']
        )
        assert len(projects) == expected_child_count + 1
        assert len(root_projects) == 1, (root_projects)
        assert projects[0]['metadata']['title'] == node['attributes']['title']
        assert isinstance(projects[0]['files'], list)


class TestExporter(TestCase):
    """Tests for the exporter without real API usage."""

    def test_explore_mock_file_tree(self):
        files = explore_file_tree(
            'root', pat='', dryrun=True
        )

        assert '/helloworld.txt.txt' == files[4][0]
        assert '/tf1/helloworld.txt.txt' == files[1][0]
        assert '/tf1/tf2/file.txt' == files[0][0]
        assert '/tf1/tf2-second/secondpage.txt' == files[2][0]
        assert '/tf1/tf2-second/thirdpage.txt' == files[3][0]
        assert files[0][1] == "2.1", (files[0][1])
        assert isinstance(files[0][2], str)

    def test_get_latest_mock_wiki_version(self):
        link = 'wiki'
        wikis = explore_wikis(
            link, pat='', dryrun=True
            )
        assert len(wikis) == 3
        assert 'helloworld' in wikis.keys(), (
            'Missing wiki IDs'
        )
        assert 'home' in wikis.keys(), (
            'Missing wiki IDs'
        )
        assert 'anotherone' in wikis.keys(), (
            'Missing wiki IDs'
        )

        assert 'hello world' in wikis['helloworld'], (
            wikis['helloworld']
        )
        assert '~~strikethrough~~' in wikis['home'], (
            wikis['home']
        )

    def test_parse_mock_api_responses(self):
        projects, root_nodes = get_project_data(
            pat='',
            dryrun=True
        )

        assert len(projects) == 4, (
            'Expected 4 projects in the stub data'
        )
        assert len(root_nodes) == 2, (
            'Expected 2 root nodes in the stub data'
        )
        assert root_nodes[0] == 0
        assert root_nodes[1] == 1
        assert projects[root_nodes[0]]['metadata']['id'] == 'x', (
            'Expected ID x, got: ',
            projects[root_nodes[0]]['metadata']['id']
        )
        assert projects[root_nodes[1]]['metadata']['id'] == 'y', (
            'Expected ID y, got: ',
            projects[root_nodes[1]]['metadata']['id']
        )

        assert projects[0]['metadata']['title'] == 'Test1', (
            'Expected title Test1, got: ',
            projects[0]['metadata']['title']
        )
        assert projects[0]['metadata']['id'] == 'x', (
            'Expected ID x, got: ',
            projects[0]['metadata']['id']
        )
        assert projects[1]['metadata']['title'] == 'Test2', (
            'Expected title Test2, got: ',
            projects[1]['metadata']['title']
        )
        assert projects[0]['metadata']['license'] == 'mynewlicense', (
            'Expected mynewlicense, got: ',
            projects[0]['metadata']['license']
        )
        assert projects[0]['metadata']['description'] == 'Test1 Description', (
            'Expected description Test1 Description, got: ',
            projects[0]['metadata']['description']
        )
        assert projects[1]['metadata']['description'] == 'Test2 Description', (
            'Expected description Test2 Description, got: ',
            projects[1]['description']
        )
        expected_date = '2000-01-01'
        assert str(
            projects[0]['metadata']['date_created']
        ) == expected_date, (
            f'Expected date_created {expected_date}, got: ',
            projects[0]['metadata']['date_created']
        )
        assert str(
            projects[0]['metadata']['date_modified']
        ) == expected_date, (
            f'Expected date_modified {expected_date}, got: ',
            projects[0]['metadata']['date_modified']
        )
        assert projects[0]['metadata']['tags'] == 'test1, test2, test3', (
            'Expected tags test1, test2, test3, got: ',
            projects[0]['metadata']['tags']
        )
        assert projects[1]['metadata']['tags'] == 'NA', (
            'Expected tags NA, got: ',
            projects[1]['metadata']['tags']
        )

        assert projects[0]['contributors'][0][0] == 'Test User 1', (
            "Expected contributor Test User 1, got: ",
            projects[0]['contributors'][0][0]
        )
        assert not projects[0]['contributors'][0][1], (
            "Expected contributor status False, got: ",
            projects[0]['contributors'][0][1]
        )
        link = 'https://test.osf.io/userid/'
        link_two = 'https://test.osf.io/userid2/'
        assert projects[0]['contributors'][0][2] == link, (
            f"Expected contributor link {link}, got: ",
            projects[0]['contributors'][0][2]
        )
        assert projects[0]['contributors'][1][0] == 'Test User 2', (
            "Expected contributor Test User 2, got: ",
            projects[0]['contributors'][1][0]
        )
        assert projects[0]['contributors'][1][1], (
            "Expected contributor status True, got: ",
            projects[0]['contributors'][1][1]
        )
        assert projects[0]['contributors'][1][2] == link_two, (
            f"Expected contributor link {link_two}, got: ",
            projects[0]['contributors'][1][2]
        )

        doi = projects[0]['metadata']['identifiers']
        assert doi == '10.4-2-6-25/OSF.IO/74PAD', (
            'Expected identifiers 10.4-2-6-25/OSF.IO/74PAD, got: ',
            doi
        )
        assert projects[0]['metadata']['resource_type'] == 'Other', (
            'Expected resource_type Other, got: ',
            projects[0]['metadata']['resource_type']
        )
        assert projects[0]['metadata']['resource_lang'] == 'eng', (
            'Expected resource_lang eng, got: ',
            projects[0]['metadata']['resource_lang']
        )
        assert len(projects[0]['files']) == 5
        assert '/helloworld.txt.txt' == projects[0]['files'][4][0], (
            projects[0]['files'][4][0]
        )
        assert '/tf1/helloworld.txt.txt' == projects[0]['files'][1][0], (
            projects[0]['files'][1][0]
        )
        assert '/tf1/tf2/file.txt' == projects[0]['files'][0][0], (
            projects[0]['files'][0][0]
        )
        subjects = projects[0]['metadata']['subjects']
        assert subjects == 'Education, Literature, Geography', (
            'Expected Education, Literature, Geography, got: ',
            subjects
        )
        assert len(projects[0]['wikis']) == 3
        assert projects[0]['metadata']['url'] == 'https://test.osf.io/x/', (
            'Expected URL https://test.osf.io/x/, got: ',
            projects[0]['metadata']['url']
        )
        assert projects[1]['metadata']['url'] != 'https://test.osf.io/x/', (
            'Repeated project URL'
        )

        assert projects[0]['parent'] is None, (
            'Expected no parent, got: ',
            projects[0]['parent']
        )
        assert 'a' in projects[0]['children']
        assert 'b' in projects[0]['children']

        assert projects[0]['metadata']['public']
        assert not projects[1]['metadata']['public']

        assert projects[0]['metadata']['category'] == 'Methods and Measures', (
            projects[0]['metadata']['category']
        )
        assert projects[1]['metadata']['category'] == 'Uncategorized', (
            projects[1]['metadata']['category']
        )

    def test_get_single_mock_project(self):
        projects, roots = get_project_data(
            pat='', dryrun=True,
            project_id='x'
        )
        assert len(roots) == 1
        assert len(projects) == 3
        assert projects[0]['metadata']['id'] == 'x'
        assert projects[0]['children'] == ['a', 'b']

    def test_write_pdf_no_folder_given(self):
        projects = [
            {
                'metadata': {
                    'title': 'My Project Title',
                    'id': 'id',
                    'url': 'https://test.osf.io/x',
                    'category': 'Uncategorized',
                    'description': 'This is a description of the project',
                    'date_created': datetime.datetime.fromisoformat(
                        '2025-06-12T15:54:42.105112Z'
                    ),
                    'date_modified': datetime.datetime.fromisoformat(
                        '2001-01-01T01:01:01.105112Z'
                    ),
                    'tags': 'tag1, tag2, tag3',
                    'resource_type': 'na',
                    'resource_lang': 'english',
                    'affiliated_institutions': 'University of Manchester',
                    'identifiers': 'N/A',
                    'license': 'Apache 2.0',
                    'subjects': 'sub1, sub2, sub3',
                },
                'contributors': [
                    ('Pineapple Pizza', False, 'https://test.osf.io/userid/'),
                    ('Margarita', True, 'https://test.osf.io/userid/'),
                    ('Margarine', True, 'https://test.osf.io/userid/')
                ],
                'files': [
                    ('file1.txt', None, 'https://test.osf.io/userid/'),
                    ('file2.txt', None, None),
                ],
                'funders': [],
                'wikis': {
                    'Home': 'hello world',
                    'Page2': 'another page'
                },
                "parent": None,
                'children': ['a']
            }
        ]
        root_nodes = [0]
        is_filename_match = False  # Flag for if exported PDF has expected name
        try:
            pdf_one, path_one = write_pdf(projects, root_nodes[0], '')

            title_one = projects[0]['metadata']['title'].replace(' ', '-')
            date_one = pdf_one.date_printed.strftime(
                '%Y-%m-%d %H:%M:%S %Z'
            ).replace(' ', '-')
            expected_filename = f'{title_one}-{date_one}.pdf'

            is_filename_match = expected_filename in os.listdir(os.getcwd())
        except Exception as e:
            print(e)
        finally:
            if os.path.exists(path_one):
                os.remove(path_one)

        assert is_filename_match, (
            'Unable to create file in current directory.'
        )

    def test_write_unicode_pdfs_from_mock_projects(self):
        # Put PDFs in a folder to keep things tidy
        if os.path.exists(FOLDER_OUT):
            shutil.rmtree(FOLDER_OUT)
        os.mkdir(FOLDER_OUT)

        projects = [
            {
                'metadata': {
                    'title': 'My Project Title',
                    'id': 'id',
                    'url': 'https://test.osf.io/x',
                    'category': 'Uncategorized',
                    'description': 'This is a description of the project ג',
                    'date_created': datetime.datetime.fromisoformat(
                        '2025-06-12T15:54:42.105112Z'
                    ),
                    'date_modified': datetime.datetime.fromisoformat(
                        '2001-01-01T01:01:01.105112Z'
                    ),
                    'tags': 'tag1, tag2, tag3',
                    'resource_type': 'na',
                    'resource_lang': 'english',
                    # Below uses em-dash at end
                    'affiliated_institutions': 'University of Manchester — Test',
                    'identifiers': 'N/A',
                    'license': 'Apache 2.0',
                    'subjects': 'sub1, sub2, sub3',
                },
                'contributors': [
                    ('Pineapple Pizza', False, 'https://test.osf.io/userid/'),
                    ('Margarita', True, 'https://test.osf.io/userid/'),
                    ('Margarine', True, 'https://test.osf.io/userid/')
                ],
                'files': [
                    ('file1.txt', None, 'https://test.osf.io/userid/'),
                    ('file2.txt', None, None),
                ],
                'funders': [],
                'wikis': {
                    'Home': 'hello world',
                    'Page2': 'another page'
                },
                "parent": None,
                'children': ['a']
            },
            {
                'metadata': {
                    "title": "child1",
                    "id": "a",
                    'url': 'https://test.osf.io/a',
                },
                'contributors': [
                    (
                        'Long Double-Barrelled Name and Surname',
                        False, 'https://test.osf.io/userid/'
                    ),
                    (
                        'name2', True, 'https://test.osf.io/userid/'
                    ),
                    (
                        'name3', True, 'https://test.osf.io/userid/'
                    )
                ],
                'files': [
                    ('file1.txt', None, None),
                    ('file2.txt', None, None),
                ],
                'wikis': {},
                "parent": 'id',
                'children': ['b']
            },
            {
                'metadata': {
                    "title": "Second Project in new PDF ♡",
                    "id": "c",
                    'url': 'lol',
                    'category': 'Methods and Measures'
                },
                'contributors': [
                    (
                        'Long Double-Barrelled Name and Surname',
                        False, 'https://test.osf.io/userid/'
                    ),
                    (
                        'name2', True, 'https://test.osf.io/userid/'
                    ),
                    (
                        'name3', True, 'https://test.osf.io/userid/'
                    )
                ],
                'files': [
                    ('file1.txt', None, None),
                    ('file2.txt', None, None),
                ],
                'wikis': {},
                "parent": None,
                'children': []
            },
            {
                'metadata': {
                    "title": "child2",
                    "id": "b",
                    'url': 'dan'
                },
                'contributors': [
                    (
                        'Long Double-Barrelled Name and Surname',
                        False, 'https://test.osf.io/userid/'
                    ),
                    (
                        'name2', True, 'https://test.osf.io/userid/'
                    ),
                    (
                        'name3', True, 'https://test.osf.io/userid/'
                    )
                ],
                'files': [
                    ('file1.txt', None, None),
                    ('file2.txt', None, None),
                ],
                'wikis': {},
                "parent": 'a',
                'children': []
            },
        ]

        root_nodes = [0, 2]  # Indices of root nodes in projects list

        # Get URL now as it will be removed later
        url = projects[0]['metadata']['url']
        url_comp = projects[1]['metadata']['url']

        # pdb.set_trace()
        # Can we specify where to write PDFs?
        pdf_one, path_one = write_pdf(projects, root_nodes[0], FOLDER_OUT)
        pdf_two, path_two = write_pdf(projects, root_nodes[1], FOLDER_OUT)
        files = os.listdir(FOLDER_OUT)
        assert len(files) == 2

        title_one = projects[0]['metadata']['title'].replace(' ', '-')
        title_two = projects[2]['metadata']['title'].replace(' ', '-')
        date_one = pdf_one.date_printed.strftime(
            '%Y-%m-%d %H:%M:%S %Z'
        ).replace(' ', '-')
        date_two = pdf_two.date_printed.strftime(
            '%Y-%m-%d %H:%M:%S %Z'
        ).replace(' ', '-')
        path_one_real = os.path.join(
            os.getcwd(), FOLDER_OUT,
            f'{title_one}-{date_one}.pdf'
        )
        path_two_real = os.path.join(
            os.getcwd(), FOLDER_OUT,
            f'{title_two}-{date_two}.pdf'
        )
        assert path_one == path_one_real, (
            path_one,
            path_one_real
        )
        assert path_two == path_two_real, (
            path_two,
            path_two_real
        )

        import_one = PdfReader(os.path.join(
            FOLDER_OUT, f'{title_one}-{date_one}.pdf'
        ))
        import_two = PdfReader(os.path.join(
            FOLDER_OUT, f'{title_two}-{date_two}.pdf'
        ))
        assert len(import_one.pages) == 4, (
            'Expected 4 pages in the first PDF, got: ',
            len(import_one.pages)
        )

        content_first_page = import_one.pages[0].extract_text(
            extraction_mode='layout'
        )
        content_second_page = import_two.pages[0].extract_text(
            extraction_mode='layout'
        )
        content_third_page = import_one.pages[2].extract_text(
            extraction_mode='layout'
        )
        assert f'{projects[0]['metadata']['title']}' in content_third_page, (
            content_third_page
        )
        assert f'{url}' in content_third_page, (
            content_third_page
        )
        assert f'{projects[1]['metadata']['title']}' in content_third_page
        assert f'{url_comp}' in content_third_page

        assert f'{url}' in content_first_page, (
            content_third_page
        )

        assert 'Category: Uncategorized' in content_first_page, (
            content_first_page
        )
        assert 'Category: Methods and Measures' in content_second_page, (
            content_second_page
        )

        timestamp = pdf_one.date_printed.strftime(
            '%Y-%m-%d %H:%M:%S %Z')
        assert f'Exported: {timestamp}' in content_first_page, (
            'Actual content:',
            content_first_page
        )

        # This way of string formatting compresses line lengths used
        # End of headers and table rows marked by \n\n
        contributors_table = (
            'Subjects: sub1, sub2, sub3\n\n'
            '2. Contributors\n\n'
            'Name'
            'Bibliographic?'
            'Profile Link\n\n'
            'Pineapple Pizza'
            'No'
            'https://test.osf.io/userid/\n\n'
            'Margarita'
            'Yes'
            'https://test.osf.io/userid/\n\n'
            'Margarine'
            'Yes'
            'https://test.osf.io/userid/\n\n'
            '3. Files in Main Project'
        ).replace(' ', '')
        assert contributors_table in content_first_page.replace(' ', ''), (
            'Table: ',
            contributors_table,
            'Actual: ',
            content_first_page.replace(' ', '')
        )

        # This way of string formatting compresses line lengths used
        # End of headers and table rows marked by \n\n
        files_table = (
            '3. Files in Main Project\n\n'
            'OSF Storage\n\n'
            'File Name'
            'Size (MB)'
            'Download Link\n\n'
            'file1.txt'
            'N/A'
            'https://test.osf.io/userid/\n\n'
            'file2.txt'
            'N/A'
            'N/A\n\n'
            '4. Wiki'
        ).replace(' ', '')
        assert files_table in content_first_page.replace(' ', ''), (
            'Table: ',
            files_table,
            'Actual: ',
            content_first_page.replace(' ', '')
        )

        # Remove files only if all good - keep for debugging otherwise
        os.remove(path_one)
        os.remove(path_two)

    def test_use_dryrun_in_user_default_dir(self):
        cwd = os.getcwd()
        try:
            # Go to user's home directory in cross-platform way
            os.chdir(os.path.expanduser("~"))
            projects, roots = get_project_data('', dryrun=True, usetest=True)
        except Exception as e:
            raise e
        finally:
            # Reverse state changes for reproducibility
            os.chdir(cwd)
            assert os.getcwd() == cwd
<<<<<<< HEAD
=======

    def test_extract_project_id(self):
        """Test extracting project ID from various URL formats."""
>>>>>>> dfddaf80

    def test_extract_project_id_from_strings(self):
        url = 'https://osf.io/x/'
        project_id = extract_project_id(url)
        assert project_id == 'x', f'Expected "x", got {project_id}'

        url = 'https://api.test.osf.io/v2/nodes/x/'
        project_id = extract_project_id(url)
        assert project_id == 'x', f'Expected "x", got {project_id}'

        # TODO: add test for passing a URL for test site when
        # we are using production site, and vice versa

        url = 'x'
        project_id = extract_project_id(url)
        assert project_id == 'x', f'Expected "x", got {project_id}'

        # Should just run normally
        url = ''
        project_id = extract_project_id(url)


class TestCLI(TestCase):
    @patch('src.osfexport.exporter.is_public', lambda x: True)
    def test_prompt_pat_if_public_project_id_given(self):
        pat = prompt_pat('x')
        assert pat == ''

    @patch('src.osfexport.exporter.is_public', lambda x: False)
    @patch('click.prompt', return_value='strinput')
    def test_prompt_pat_if_private_project_id_given(self, mock_obj):
        pat = prompt_pat('x')
        assert pat == 'strinput'

    @patch('click.prompt', return_value='strinput')
    def test_prompt_pat_if_exporting_all_projects(self, mock_obj):
        pat = prompt_pat()
        assert pat == 'strinput'

    def test_pull_projects_command_with_mocks(self):
        if os.path.exists(FOLDER_OUT):
            shutil.rmtree(FOLDER_OUT)
        os.mkdir(FOLDER_OUT)

        runner = CliRunner()
        result = runner.invoke(
            cli, [
                'export-projects', '--dryrun',
                '--folder', FOLDER_OUT,
                '--url', '',
                '--pat', ''
            ],
            terminal_width=60
        )
        assert not result.exception, (
            result.exc_info,
            traceback.format_tb(result.exc_info[2])
        )<|MERGE_RESOLUTION|>--- conflicted
+++ resolved
@@ -645,12 +645,6 @@
             # Reverse state changes for reproducibility
             os.chdir(cwd)
             assert os.getcwd() == cwd
-<<<<<<< HEAD
-=======
-
-    def test_extract_project_id(self):
-        """Test extracting project ID from various URL formats."""
->>>>>>> dfddaf80
 
     def test_extract_project_id_from_strings(self):
         url = 'https://osf.io/x/'
@@ -690,7 +684,10 @@
         pat = prompt_pat()
         assert pat == 'strinput'
 
-    def test_pull_projects_command_with_mocks(self):
+    def test_pull_projects_command_on_mocks(self):
+        """Test generating a PDF from parsed project data.
+        This assumes the JSON parsing works correctly."""
+
         if os.path.exists(FOLDER_OUT):
             shutil.rmtree(FOLDER_OUT)
         os.mkdir(FOLDER_OUT)
