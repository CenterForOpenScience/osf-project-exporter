import datetime
import os
import io
import html

from fpdf import FPDF, Align
from fpdf.fonts import FontFace
from fpdf.image_parsing import get_img_info
from mistletoe import markdown, HTMLRenderer
import qrcode

<<<<<<< HEAD

class HTMLImageSizeCapRenderer(HTMLRenderer):
    """Custom Markdown to HTML renderer which caps image size."""

    max_width = 300
    max_height = 300

    def __init__(self, *args, **kwargs):
        super().__init__(*args, **kwargs)

    def render_image(self, token):
        """Render an image with a specified size."""

        template = '<img src="{}" alt="{}"{}{}{} />'

        # Cap image size if needed so they can fit on the page
        img_info = get_img_info(token.src)
        if img_info['w'] > HTMLImageSizeCapRenderer.max_width:
            new_width = HTMLImageSizeCapRenderer.max_width
        else:
            new_width = img_info['w']
        width = ' width="{}"'.format(html.escape(str(new_width)))

        if img_info['h'] > HTMLImageSizeCapRenderer.max_height:
            new_height = HTMLImageSizeCapRenderer.max_height
        else:
            new_height = img_info['h']
        height = ' height="{}"'.format(html.escape(str(new_height)))

        if token.title:
            title = ' title="{}"'.format(html.escape(token.title))
        else:
            title = ""
        return template.format(token.src, self.render_to_plain(token), title, width, height)
=======
# Global styles for PDF
BLUE = (173, 216, 230)
HEADINGS_STYLE = FontFace(emphasis="BOLD", fill_color=BLUE)
FONT_SIZES = {
    'h1': 18,  # Project titles
    'h2': 16,  # Section titles
    'h3': 14,  # Section sub-titles
    'h4': 12,  # Body
    'h5': 10  # Footer
}
LINE_PADDING = 0  # Gaps between lines
CELL_WIDTH = 180  # Width of text cells
>>>>>>> 356ef29f


class PDF(FPDF):
    """Custom PDF class to implement extra customisation.
    Attributes:
        date_printed: datetime
            Date and time when the project was exported.
        url: str
            Current URL to include in QR codes.
        parent_url: str
            URL of root project to use in component sections.
        parent_title: str
            Title of root project to use in component sections.
    """

    # Global styles for PDF
    BLUE = (173, 216, 230)
    HEADINGS_STYLE = FontFace(emphasis="BOLD", fill_color=BLUE)
    FONT_SIZES = {
        'h1': 18,  # Project titles
        'h2': 16,  # Section titles
        'h3': 14,  # Section sub-titles
        'h4': 12,  # Body
        'h5': 10  # Footer
    }
    LINE_PADDING = 0.5  # Gaps between lines

    def __init__(self, url='', parent_url='', parent_title=''):
        super().__init__()
        self.date_printed = datetime.datetime.now().astimezone()
        self.parent_url = parent_url
        self.parent_title = parent_title
        self.url = url
        # Setup unicode font for use. Can have 4 styles
        self.font = 'dejavu-sans'
        self.add_font(self.font, style="", fname=os.path.join(
            os.path.dirname(__file__), 'font', 'DejaVuSans.ttf'))
        self.add_font(self.font, style="b", fname=os.path.join(
            os.path.dirname(__file__), 'font', 'DejaVuSans-Bold.ttf'))
        self.add_font(self.font, style="i", fname=os.path.join(
            os.path.dirname(__file__), 'font', 'DejaVuSans-Oblique.ttf'))
        self.add_font(self.font, style="bi", fname=os.path.join(
            os.path.dirname(__file__), 'font', 'DejaVuSans-BoldOblique.ttf'))

    def generate_qr_code(self):
        qr = qrcode.make(self.url)
        img_byte_arr = io.BytesIO()
        qr.save(img_byte_arr, format='PNG')
        img_byte_arr.seek(0)
        return img_byte_arr

    def footer(self):
        self.set_y(-15)
        self.set_x(-30)
        self.set_font(self.font, size=PDF.FONT_SIZES['h5'])
        self.cell(0, 10, f"Page: {self.page_no()}", align="C")
        self.set_x(10)
        timestamp = self.date_printed.strftime(
            '%Y-%m-%d %H:%M:%S %Z'
        )
        self.cell(0, 10, f"Exported: {timestamp}", align="L")
        self.set_x(10)
        self.set_y(-25)
        qr_img = self.generate_qr_code()
        self.image(qr_img, w=15, h=15, x=Align.C)

    def _write_list_section(self, key, fielddict):
        """Handle writing fields of different types inplace to a PDF.
        Possible types are lists, strings or dictionaries.

        Parameters
        -----------
            key: str
                Name of the field to write.
            fielddict: dict
                Dictionary containing the field data.
        """

        # Set nicer display names for certain PDF fields
        pdf_display_names = {
            'identifiers': 'DOI',
            'funders': 'Support/Funding Information'
        }
        if key in pdf_display_names:
            field_name = pdf_display_names[key]
        else:
            field_name = key.replace('_', ' ').title()

        if isinstance(fielddict[key], list):
            # Create separate paragraphs for more complex attributes
<<<<<<< HEAD
            self.write(0, '\n')
            self.set_font(self.font, size=PDF.FONT_SIZES['h3'])
            self.multi_cell(
                0, h=0,
                text=f'**{field_name}**\n\n',
                align='L', markdown=True, padding=PDF.LINE_PADDING
=======
            pdf.write(0, '\n')
            pdf.set_font(pdf.font, size=FONT_SIZES['h3'])
            pdf.multi_cell(
                w=CELL_WIDTH, h=None,
                text=f'**{field_name}**\n',
                align='L', markdown=True, padding=LINE_PADDING
>>>>>>> 356ef29f
            )
            self.set_font(self.font, size=PDF.FONT_SIZES['h4'])
            for item in fielddict[key]:
                for subkey in item.keys():
                    if subkey in pdf_display_names:
                        field_name = pdf_display_names[subkey]
                    else:
                        field_name = subkey.replace('_', ' ').title()

<<<<<<< HEAD
                    self.multi_cell(
                        0, h=0,
                        text=f'**{field_name}:** {item[subkey]}\n\n',
                        align='L', markdown=True, padding=PDF.LINE_PADDING
=======
                    pdf.multi_cell(
                        w=CELL_WIDTH, h=None,
                        text=f'**{field_name}:** {item[subkey]}\n',
                        align='L', markdown=True, padding=LINE_PADDING
>>>>>>> 356ef29f
                    )
                self.write(0, '\n')
        else:
            # Simple key-value attributes can go on one-line
<<<<<<< HEAD
            self.multi_cell(
                0,
                h=0,
                text=f'**{field_name}:** {fielddict[key]}\n\n',
=======
            pdf.multi_cell(
                w=CELL_WIDTH,
                h=None,
                text=f'**{field_name}:** {fielddict[key]}\n',
>>>>>>> 356ef29f
                align='L',
                markdown=True,
                padding=PDF.LINE_PADDING
            )

    def _write_project_body(self, project):
        """Write inplace the body of a project to the PDF.

        Parameters
        -----------
            project: dict
                Dictionary containing project data to write.
            parent_title: str
                Title of the parent project.
        """

        self.add_page()
        self.set_line_width(0.05)
        self.set_left_margin(10)
        self.set_right_margin(10)
        self.set_font(self.font, size=PDF.FONT_SIZES['h4'])
        wikis = project['wikis']

<<<<<<< HEAD
        # Start with parent, project headers and links
        if self.parent_title:
            self.set_font(self.font, size=PDF.FONT_SIZES['h1'], style='B')
            self.multi_cell(0, h=0, text=f'{self.parent_title}\n', align='L')
        if self.parent_url:
            self.set_font(self.font, size=PDF.FONT_SIZES['h4'])
            self.cell(
                text='Main Project URL:', align='L'
            )
            self.cell(
                text=f'{self.parent_url}\n', align='L', link=self.parent_url
=======
        # Write header section
        # Write parent header and title first
        if pdf.parent_title:
            pdf.set_font(pdf.font, size=FONT_SIZES['h1'], style='B')
            pdf.multi_cell(w=CELL_WIDTH, h=None, text=f'{pdf.parent_title}\n', align='L')
        if pdf.parent_url:
            pdf.set_font(pdf.font, size=FONT_SIZES['h4'])
            pdf.cell(
                text='Main Project URL:', align='L'
            )
            pdf.cell(
                text=f'{pdf.parent_url}', align='L', link=pdf.parent_url
>>>>>>> 356ef29f
            )
            self.write(0, '\n\n')
        # Check if title, url is of parent's to avoid duplication
        title = project['metadata']['title']
<<<<<<< HEAD
        if self.parent_title != title:
            self.set_font(self.font, size=PDF.FONT_SIZES['h1'], style='B')
            self.multi_cell(
                0, h=0, text=f'{title}\n',
                align='L', padding=PDF.LINE_PADDING
=======
        if pdf.parent_title != title:
            pdf.set_font(pdf.font, size=FONT_SIZES['h1'], style='B')
            pdf.multi_cell(
                w=CELL_WIDTH, h=None, text=f'{title}\n',
                align='L', padding=LINE_PADDING
>>>>>>> 356ef29f
            )

        # Pop URL field to avoid printing it out in Metadata section
        url = project['metadata'].pop('url', '')
        self.url = url  # Set current URL to use in QR codes
        qr_img = self.generate_qr_code()
        self.image(qr_img, w=30, x=Align.R, y=5)
        self.set_font(self.font, size=PDF.FONT_SIZES['h4'])
        if url and self.parent_url != url:
            self.cell(
                text='Component URL:',
                align='L'
            )
            self.cell(
                text=f'{url}',
                align='L',
                link=url
            )
<<<<<<< HEAD
            self.write(0, '\n\n')
        self.ln()
        self.ln()

        # Write title for metadata section, then actual fields
        self.set_font(self.font, size=PDF.FONT_SIZES['h2'], style='B')
        self.multi_cell(
            0, h=0, text='1. Project Metadata\n',
            align='L', padding=PDF.LINE_PADDING)
        self.set_font(self.font, size=PDF.FONT_SIZES['h4'])
        for key in project['metadata']:
            self._write_list_section(key, project['metadata'])
        self.write(0, '\n')
        self.write(0, '\n')

        # Write Contributors in table
        self.set_font(self.font, size=PDF.FONT_SIZES['h2'], style='B')
        self.multi_cell(0, h=0, text='2. Contributors\n', align='L')
        self.set_font(self.font, size=PDF.FONT_SIZES['h4'])
        with self.table(
            headings_style=PDF.HEADINGS_STYLE,
=======
            pdf.write(0, '\n\n')

        # Write title for metadata section, then actual fields
        pdf.ln()
        pdf.set_font(pdf.font, size=FONT_SIZES['h2'], style='B')
        pdf.multi_cell(
            w=CELL_WIDTH, h=None, text='1. Project Metadata\n',
            align='L', padding=LINE_PADDING)
        pdf.set_font(pdf.font, size=FONT_SIZES['h4'])
        for key in project['metadata']:
            write_list_section(key, project['metadata'], pdf)
        pdf.write(0, '\n')

        # Write Contributors in table
        pdf.set_font(pdf.font, size=FONT_SIZES['h2'], style='B')
        pdf.multi_cell(w=CELL_WIDTH, h=None, text='2. Contributors\n', align='L')
        pdf.set_font(pdf.font, size=FONT_SIZES['h4'])
        with pdf.table(
            headings_style=HEADINGS_STYLE,
>>>>>>> 356ef29f
            col_widths=(1, 0.5, 1)
        ) as table:
            row = table.row()
            row.cell('Name')
            row.cell('Bibliographic?')
            row.cell('Profile Link')
            for data_row in project['contributors']:
                row = table.row()
                for idx, datum in enumerate(data_row):
                    if datum is True:
                        datum = 'Yes'
                    if datum is False:
                        datum = 'No'
                    if idx == 2:
                        row.cell(text=datum, link=datum)
                    else:
                        row.cell(datum)
<<<<<<< HEAD
        self.write(0, '\n')
        self.write(0, '\n')

        # List files stored in storage providers
        # For now only OSF Storage is involved
        self.set_font(self.font, size=PDF.FONT_SIZES['h2'], style='B')
        self.multi_cell(0, h=0, text='3. Files in Main Project\n', align='L')
        self.write(0, '\n')
        self.set_font(self.font, size=PDF.FONT_SIZES['h3'], style='B')
        self.multi_cell(0, h=0, text='OSF Storage\n', align='L')
        self.set_font(self.font, size=PDF.FONT_SIZES['h4'])
=======
        pdf.write(0, '\n\n')

        # List files stored in storage providers
        # For now only OSF Storage is involved
        pdf.set_font(pdf.font, size=FONT_SIZES['h2'], style='B')
        pdf.multi_cell(w=CELL_WIDTH, h=None, text='3. Files in Main Project\n', align='L')
        pdf.set_font(pdf.font, size=FONT_SIZES['h3'], style='B')
        pdf.multi_cell(w=CELL_WIDTH, h=None, text='OSF Storage\n', align='L')
        pdf.set_font(pdf.font, size=FONT_SIZES['h4'])
>>>>>>> 356ef29f
        if len(project['files']) > 0:
            with self.table(
                headings_style=PDF.HEADINGS_STYLE,
                col_widths=(1, 0.5, 1)
            ) as table:
                row = table.row()
                row.cell('File Name')
                row.cell('Size (MB)')
                row.cell('Download Link')
                for data_row in project['files']:
                    row = table.row()
                    for idx, datum in enumerate(data_row):
                        if datum is True:
                            datum = 'Yes'
                        if datum is False or datum is None:
                            datum = 'N/A'
                        if idx == 2:
                            row.cell(text=datum, link=datum)
                        else:
                            row.cell(datum)
        else:
<<<<<<< HEAD
            self.write(0, '\n')
            self.multi_cell(
                0, h=0, text='No files found for this project.\n', align='L'
=======
            pdf.write(0, '\n')
            pdf.multi_cell(
                w=CELL_WIDTH, h=None, text='No files found for this project.\n', align='L'
>>>>>>> 356ef29f
            )
            self.write(0, '\n')

        # Write wikis separately to more easily handle Markdown parsing
<<<<<<< HEAD
        self.ln()
        self._write_wiki_pages(wikis)
=======
        pdf.ln()
        pdf.set_font(pdf.font, size=FONT_SIZES['h1'], style='B')
        pdf.multi_cell(w=CELL_WIDTH, h=None, text='4. Wiki\n', align='L')
        pdf.ln()
        for i, wiki in enumerate(wikis.keys()):
            pdf.set_font(pdf.font, size=FONT_SIZES['h2'], style='B')
            pdf.multi_cell(w=CELL_WIDTH, h=None, text=f'{wiki}\n')
            pdf.set_font(pdf.font, size=FONT_SIZES['h4'])
            html = markdown(wikis[wiki])
            pdf.write_html(html)
            if i < len(wikis.keys())-1:
                pdf.add_page()

        return pdf
>>>>>>> 356ef29f

    def _write_wiki_pages(self, wikis):
        """Write inplace the wiki pages to the PDF.

        Parameters
        -----------
            wikis: dict
                Dictionary containing wiki data to write.
        """

        for i, wiki in enumerate(wikis.keys()):
            self.add_page()
            if i == 0:
                self.set_font(self.font, size=PDF.FONT_SIZES['h1'], style='B')
                self.multi_cell(0, h=0, text='4. Wiki\n', align='L')
                self.ln()
            self.set_font(self.font, size=PDF.FONT_SIZES['h2'], style='B')
            self.multi_cell(0, h=0, text=f'{wiki}\n')
            self.set_font(self.font, size=PDF.FONT_SIZES['h4'])
            html = markdown(
                wikis[wiki],
                renderer=HTMLImageSizeCapRenderer
            )
            self.write_html(html)


def explore_project_tree(project, projects, pdf=None):
    """Recursively find child projects and write them to a PDF.

    Parameters
    -----------
        project: dict
            Dictionary containing project data to write.
        projects: list[dict]
            List of all projects to explore.
        pdf: PDF
            PDF object to write to. If None, a new PDF will be created.
        parent_title: str
            Title of the parent project.

    Returns
    -----------
        pdf: PDF
            PDF object with the project and its children written to it."""

    # Start with no PDF at root projects
    if not pdf:
        pdf = PDF(
            parent_title=project['metadata']['title'],
            parent_url=project['metadata']['url']
        )

    # Add current project to PDF
    pdf._write_project_body(project)

    # Do children last so that they come at end of the PDF
    children = project['children']
    for child_id in children:
        child_project = next(
            (p for p in projects if p['metadata']['id'] == child_id), None
        )
        if child_project:
            pdf = explore_project_tree(
                child_project, projects, pdf=pdf
            )

    return pdf


def write_pdf(projects, root_idx, folder=''):
    """Make PDF for each project.

    Parameters
    ------------
        projects: dict[str, str|tuple]
            Projects found to export into the PDF.
        root_idx: int
            Position of root node (no parent) in the projects list.
            This is used for accessing root projects without sorting the list.
        folder: str
            The path to the folder to output the project PDFs in.
            Default is the current working directory.

    Returns
    ------------
        pdfs: list
            List of created PDF files.
    """

    curr_project = projects[root_idx]
    title = curr_project['metadata']['title']
    pdf = explore_project_tree(curr_project, projects)

    # Remove spaces in file name for better behaviour on Linux
    # Add timestamp to allow distinguishing between PDFs at a glance
    timestamp = pdf.date_printed.strftime(
        '%Y-%m-%d %H:%M:%S %Z'
    ).replace(' ', '-')
    filename = f'{title.replace(' ', '-')}-{timestamp}.pdf'

    if folder:
        if not os.path.exists(folder):
            os.mkdir(folder)
        path = os.path.join(os.getcwd(), folder, filename)
    else:
        path = os.path.join(os.getcwd(), filename)
    pdf.output(path)

    return pdf, path<|MERGE_RESOLUTION|>--- conflicted
+++ resolved
@@ -9,7 +9,6 @@
 from mistletoe import markdown, HTMLRenderer
 import qrcode
 
-<<<<<<< HEAD
 
 class HTMLImageSizeCapRenderer(HTMLRenderer):
     """Custom Markdown to HTML renderer which caps image size."""
@@ -44,20 +43,6 @@
         else:
             title = ""
         return template.format(token.src, self.render_to_plain(token), title, width, height)
-=======
-# Global styles for PDF
-BLUE = (173, 216, 230)
-HEADINGS_STYLE = FontFace(emphasis="BOLD", fill_color=BLUE)
-FONT_SIZES = {
-    'h1': 18,  # Project titles
-    'h2': 16,  # Section titles
-    'h3': 14,  # Section sub-titles
-    'h4': 12,  # Body
-    'h5': 10  # Footer
-}
-LINE_PADDING = 0  # Gaps between lines
-CELL_WIDTH = 180  # Width of text cells
->>>>>>> 356ef29f
 
 
 class PDF(FPDF):
@@ -84,6 +69,7 @@
         'h5': 10  # Footer
     }
     LINE_PADDING = 0.5  # Gaps between lines
+    CELL_WIDTH = 180  # Width of text cells
 
     def __init__(self, url='', parent_url='', parent_title=''):
         super().__init__()
@@ -148,21 +134,12 @@
 
         if isinstance(fielddict[key], list):
             # Create separate paragraphs for more complex attributes
-<<<<<<< HEAD
             self.write(0, '\n')
             self.set_font(self.font, size=PDF.FONT_SIZES['h3'])
             self.multi_cell(
-                0, h=0,
-                text=f'**{field_name}**\n\n',
+                w=PDF.CELL_WIDTH, h=None,
+                text=f'**{field_name}**\n',
                 align='L', markdown=True, padding=PDF.LINE_PADDING
-=======
-            pdf.write(0, '\n')
-            pdf.set_font(pdf.font, size=FONT_SIZES['h3'])
-            pdf.multi_cell(
-                w=CELL_WIDTH, h=None,
-                text=f'**{field_name}**\n',
-                align='L', markdown=True, padding=LINE_PADDING
->>>>>>> 356ef29f
             )
             self.set_font(self.font, size=PDF.FONT_SIZES['h4'])
             for item in fielddict[key]:
@@ -172,32 +149,18 @@
                     else:
                         field_name = subkey.replace('_', ' ').title()
 
-<<<<<<< HEAD
                     self.multi_cell(
-                        0, h=0,
-                        text=f'**{field_name}:** {item[subkey]}\n\n',
+                        w=PDF.CELL_WIDTH, h=None,
+                        text=f'**{field_name}:** {item[subkey]}\n',
                         align='L', markdown=True, padding=PDF.LINE_PADDING
-=======
-                    pdf.multi_cell(
-                        w=CELL_WIDTH, h=None,
-                        text=f'**{field_name}:** {item[subkey]}\n',
-                        align='L', markdown=True, padding=LINE_PADDING
->>>>>>> 356ef29f
                     )
                 self.write(0, '\n')
         else:
             # Simple key-value attributes can go on one-line
-<<<<<<< HEAD
             self.multi_cell(
-                0,
-                h=0,
-                text=f'**{field_name}:** {fielddict[key]}\n\n',
-=======
-            pdf.multi_cell(
-                w=CELL_WIDTH,
+                w=PDF.CELL_WIDTH,
                 h=None,
                 text=f'**{field_name}:** {fielddict[key]}\n',
->>>>>>> 356ef29f
                 align='L',
                 markdown=True,
                 padding=PDF.LINE_PADDING
@@ -221,11 +184,10 @@
         self.set_font(self.font, size=PDF.FONT_SIZES['h4'])
         wikis = project['wikis']
 
-<<<<<<< HEAD
         # Start with parent, project headers and links
         if self.parent_title:
             self.set_font(self.font, size=PDF.FONT_SIZES['h1'], style='B')
-            self.multi_cell(0, h=0, text=f'{self.parent_title}\n', align='L')
+            self.multi_cell(w=PDF.CELL_WIDTH, h=None, text=f'{self.parent_title}\n', align='L')
         if self.parent_url:
             self.set_font(self.font, size=PDF.FONT_SIZES['h4'])
             self.cell(
@@ -233,37 +195,15 @@
             )
             self.cell(
                 text=f'{self.parent_url}\n', align='L', link=self.parent_url
-=======
-        # Write header section
-        # Write parent header and title first
-        if pdf.parent_title:
-            pdf.set_font(pdf.font, size=FONT_SIZES['h1'], style='B')
-            pdf.multi_cell(w=CELL_WIDTH, h=None, text=f'{pdf.parent_title}\n', align='L')
-        if pdf.parent_url:
-            pdf.set_font(pdf.font, size=FONT_SIZES['h4'])
-            pdf.cell(
-                text='Main Project URL:', align='L'
-            )
-            pdf.cell(
-                text=f'{pdf.parent_url}', align='L', link=pdf.parent_url
->>>>>>> 356ef29f
             )
             self.write(0, '\n\n')
         # Check if title, url is of parent's to avoid duplication
         title = project['metadata']['title']
-<<<<<<< HEAD
         if self.parent_title != title:
             self.set_font(self.font, size=PDF.FONT_SIZES['h1'], style='B')
             self.multi_cell(
-                0, h=0, text=f'{title}\n',
+                w=PDF.CELL_WIDTH, h=None, text=f'{title}\n',
                 align='L', padding=PDF.LINE_PADDING
-=======
-        if pdf.parent_title != title:
-            pdf.set_font(pdf.font, size=FONT_SIZES['h1'], style='B')
-            pdf.multi_cell(
-                w=CELL_WIDTH, h=None, text=f'{title}\n',
-                align='L', padding=LINE_PADDING
->>>>>>> 356ef29f
             )
 
         # Pop URL field to avoid printing it out in Metadata section
@@ -282,7 +222,6 @@
                 align='L',
                 link=url
             )
-<<<<<<< HEAD
             self.write(0, '\n\n')
         self.ln()
         self.ln()
@@ -290,7 +229,7 @@
         # Write title for metadata section, then actual fields
         self.set_font(self.font, size=PDF.FONT_SIZES['h2'], style='B')
         self.multi_cell(
-            0, h=0, text='1. Project Metadata\n',
+            w=PDF.CELL_WIDTH, h=None, text='1. Project Metadata\n',
             align='L', padding=PDF.LINE_PADDING)
         self.set_font(self.font, size=PDF.FONT_SIZES['h4'])
         for key in project['metadata']:
@@ -300,31 +239,10 @@
 
         # Write Contributors in table
         self.set_font(self.font, size=PDF.FONT_SIZES['h2'], style='B')
-        self.multi_cell(0, h=0, text='2. Contributors\n', align='L')
+        self.multi_cell(w=PDF.CELL_WIDTH, h=None, text='2. Contributors\n', align='L')
         self.set_font(self.font, size=PDF.FONT_SIZES['h4'])
         with self.table(
             headings_style=PDF.HEADINGS_STYLE,
-=======
-            pdf.write(0, '\n\n')
-
-        # Write title for metadata section, then actual fields
-        pdf.ln()
-        pdf.set_font(pdf.font, size=FONT_SIZES['h2'], style='B')
-        pdf.multi_cell(
-            w=CELL_WIDTH, h=None, text='1. Project Metadata\n',
-            align='L', padding=LINE_PADDING)
-        pdf.set_font(pdf.font, size=FONT_SIZES['h4'])
-        for key in project['metadata']:
-            write_list_section(key, project['metadata'], pdf)
-        pdf.write(0, '\n')
-
-        # Write Contributors in table
-        pdf.set_font(pdf.font, size=FONT_SIZES['h2'], style='B')
-        pdf.multi_cell(w=CELL_WIDTH, h=None, text='2. Contributors\n', align='L')
-        pdf.set_font(pdf.font, size=FONT_SIZES['h4'])
-        with pdf.table(
-            headings_style=HEADINGS_STYLE,
->>>>>>> 356ef29f
             col_widths=(1, 0.5, 1)
         ) as table:
             row = table.row()
@@ -342,29 +260,17 @@
                         row.cell(text=datum, link=datum)
                     else:
                         row.cell(datum)
-<<<<<<< HEAD
         self.write(0, '\n')
         self.write(0, '\n')
 
         # List files stored in storage providers
         # For now only OSF Storage is involved
         self.set_font(self.font, size=PDF.FONT_SIZES['h2'], style='B')
-        self.multi_cell(0, h=0, text='3. Files in Main Project\n', align='L')
+        self.multi_cell(w=PDF.CELL_WIDTH, h=None, text='3. Files in Main Project\n', align='L')
         self.write(0, '\n')
         self.set_font(self.font, size=PDF.FONT_SIZES['h3'], style='B')
-        self.multi_cell(0, h=0, text='OSF Storage\n', align='L')
+        self.multi_cell(w=PDF.CELL_WIDTH, h=None, text='OSF Storage\n', align='L')
         self.set_font(self.font, size=PDF.FONT_SIZES['h4'])
-=======
-        pdf.write(0, '\n\n')
-
-        # List files stored in storage providers
-        # For now only OSF Storage is involved
-        pdf.set_font(pdf.font, size=FONT_SIZES['h2'], style='B')
-        pdf.multi_cell(w=CELL_WIDTH, h=None, text='3. Files in Main Project\n', align='L')
-        pdf.set_font(pdf.font, size=FONT_SIZES['h3'], style='B')
-        pdf.multi_cell(w=CELL_WIDTH, h=None, text='OSF Storage\n', align='L')
-        pdf.set_font(pdf.font, size=FONT_SIZES['h4'])
->>>>>>> 356ef29f
         if len(project['files']) > 0:
             with self.table(
                 headings_style=PDF.HEADINGS_STYLE,
@@ -386,30 +292,28 @@
                         else:
                             row.cell(datum)
         else:
-<<<<<<< HEAD
             self.write(0, '\n')
             self.multi_cell(
-                0, h=0, text='No files found for this project.\n', align='L'
-=======
-            pdf.write(0, '\n')
-            pdf.multi_cell(
-                w=CELL_WIDTH, h=None, text='No files found for this project.\n', align='L'
->>>>>>> 356ef29f
+                w=PDF.CELL_WIDTH, h=None, text='No files found for this project.\n', align='L'
             )
             self.write(0, '\n')
 
         # Write wikis separately to more easily handle Markdown parsing
-<<<<<<< HEAD
         self.ln()
         self._write_wiki_pages(wikis)
-=======
-        pdf.ln()
-        pdf.set_font(pdf.font, size=FONT_SIZES['h1'], style='B')
-        pdf.multi_cell(w=CELL_WIDTH, h=None, text='4. Wiki\n', align='L')
-        pdf.ln()
+
+    def _write_wiki_pages(self, wikis):
+        """Write inplace the wiki pages to the PDF.
+
+        Parameters
+        -----------
+            wikis: dict
+                Dictionary containing wiki data to write.
+        """
+
         for i, wiki in enumerate(wikis.keys()):
             pdf.set_font(pdf.font, size=FONT_SIZES['h2'], style='B')
-            pdf.multi_cell(w=CELL_WIDTH, h=None, text=f'{wiki}\n')
+            pdf.multi_cell(w=PDF.CELL_WIDTH, h=None, text=f'{wiki}\n')
             pdf.set_font(pdf.font, size=FONT_SIZES['h4'])
             html = markdown(wikis[wiki])
             pdf.write_html(html)
@@ -417,32 +321,6 @@
                 pdf.add_page()
 
         return pdf
->>>>>>> 356ef29f
-
-    def _write_wiki_pages(self, wikis):
-        """Write inplace the wiki pages to the PDF.
-
-        Parameters
-        -----------
-            wikis: dict
-                Dictionary containing wiki data to write.
-        """
-
-        for i, wiki in enumerate(wikis.keys()):
-            self.add_page()
-            if i == 0:
-                self.set_font(self.font, size=PDF.FONT_SIZES['h1'], style='B')
-                self.multi_cell(0, h=0, text='4. Wiki\n', align='L')
-                self.ln()
-            self.set_font(self.font, size=PDF.FONT_SIZES['h2'], style='B')
-            self.multi_cell(0, h=0, text=f'{wiki}\n')
-            self.set_font(self.font, size=PDF.FONT_SIZES['h4'])
-            html = markdown(
-                wikis[wiki],
-                renderer=HTMLImageSizeCapRenderer
-            )
-            self.write_html(html)
-
 
 def explore_project_tree(project, projects, pdf=None):
     """Recursively find child projects and write them to a PDF.
